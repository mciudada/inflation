"""
The module creates the inflation scenario associated to a causal structure. See
arXiv:1609.00672 and arXiv:1707.06476 for the original description of inflation.
@authors: Alejandro Pozas-Kerstjens, Emanuel-Cristian Boghiu
"""
import numpy as np
from itertools import chain
from warnings import warn

class InflationProblem(object):
    """Class for enconding relevant details concerning the causal compatibility
    scenario.

    Parameters
    ----------
    dag : list, optional
        Dictionary where each key is a hyperedge connecting different
        parties. By default it is a single source connecting all parties.
    outcomes_per_party : list, optional
        Measurement outcome cardinalities. By default ``2`` for all parties.
    settings_per_party : list, optional
        Measurement setting cardinalities. By default ``1`` for all parties.
    inflation_level_per_source : list, optional
        Number of copies per source in the inflated graph. By default ``1`` for
        all sources.
    order : List[int], optional
        Name of each party, default is alphabetical labels, e.g.,
        ``['A', 'B', ...]``.
    verbose : int, optional
        How much information to print. By default ``0``.
    """

    def __init__(self,
                 dag=None,
                 outcomes_per_party=tuple(),
                 settings_per_party=tuple(),
                 inflation_level_per_source=tuple(),
                 order=tuple(),
                 verbose=0):
        """Initialize the InflationProblem class.
        """
        self.verbose = verbose

        if not outcomes_per_party:
            raise ValueError("Please provide outcomes per party.")
        self.outcomes_per_party = np.array(outcomes_per_party, dtype=int)
        self.nr_parties = len(self.outcomes_per_party)
        if not settings_per_party:
            if self.verbose > 0:
                print("No settings per party provided, assuming all parties have one setting.")
            self.private_settings_per_party = np.ones(self.nr_parties, dtype=int)  # [1] * self.nr_parties,
        else:
            self.private_settings_per_party = np.asarray(settings_per_party, dtype=int)
            assert len(
                self.private_settings_per_party) == self.nr_parties, "Different numbers of cardinalities specified for inputs versus outputs."

        # We need to infer the names of the parties. If they are explicitly given, great. Otherwise, use DAG order.
        names_have_been_set_yet = False
        if dag and (not names_have_been_set_yet):
            implicit_names_as_set = set(chain.from_iterable(dag.values()))
            assert (
                        len(implicit_names_as_set) == self.nr_parties), "DAG has a different number of outcome-associated variables than" \
                                                                        + "were given by the user-specified cardinalities."
            if order:
                sanity_check = (implicit_names_as_set.issubset(order) and implicit_names_as_set.issuperset(order))
                if sanity_check:
                    self.names = order
                    names_have_been_set_yet = True
                else:
                    warn(
                        "Names read from DAG do not match names given as keyword argument. IGNORING user-specified names.")
            if not names_have_been_set_yet:
                if len(implicit_names_as_set) > 1:
                    if self.verbose > 0:
                        warn("Order of variables is inferred by the DAG according to lexicographic order.")
                self.names = sorted(implicit_names_as_set)
                names_have_been_set_yet = True
        if order and (not names_have_been_set_yet):
            sanity_check = (len(order) == self.nr_parties)
            if sanity_check:
                self.names = order
                names_have_been_set_yet = True
            else:
                warn("Number of names does not match the user-specified cardinalities. IGNORING user-specified names.")
        if not names_have_been_set_yet:
            self.names = [chr(ord('A') + i) for i in range(self.nr_parties)]

        if not dag:
            warn("Hypergraph must be a non-empty dict of lists. Defaulting to global source.")
            self.dag = {'h_global': self.names}
        else:
            self.dag = dag

        nodes_with_children = list(dag.keys())
<<<<<<< HEAD
=======
        self.has_children = np.zeros(self.nr_parties, dtype=int)
        # NEW PROPERTY ADDED BY ELIE
>>>>>>> 9d372b08
        self.split_node_model = not set(nodes_with_children).isdisjoint(self.names)
        names_to_integers_dict = {party: position for position, party in enumerate(self.names)}
        adjacency_matrix = np.zeros((self.nr_parties, self.nr_parties), dtype=np.uint8)
        for parent in nodes_with_children:
            if parent in self.names:
                ii = names_to_integers_dict[parent]
                self.has_children[ii] = 1
                for child in dag[parent]:
                    jj = names_to_integers_dict[child]
                    adjacency_matrix[ii, jj] = 1
        self.parents_per_party = list(map(np.flatnonzero, adjacency_matrix.T))
        settings_per_party_as_lists = [[s] for s in self.private_settings_per_party]
        for (party_index, party_parents_indices) in enumerate(self.parents_per_party):
            settings_per_party_as_lists[party_index].extend(np.take(self.outcomes_per_party, party_parents_indices))
        self.settings_per_party = np.asarray([np.prod(multisetting) for multisetting in settings_per_party_as_lists], dtype=int)

        extract_parent_values_from_effective_setting = []
        for i in range(self.nr_parties):
            extract_parent_values_from_effective_setting.append(dict(zip(
                range(self.settings_per_party[i]),
                np.ndindex(tuple(settings_per_party_as_lists[i])))))
        self.extract_parent_values_from_effective_setting = extract_parent_values_from_effective_setting

        actual_sources = [source for source in nodes_with_children if source not in self.names]
        self.nr_sources = len(actual_sources)
        hypergraph = np.zeros((self.nr_sources, self.nr_parties), dtype=np.uint8)
        for ii, source in enumerate(actual_sources):
            pos = [names_to_integers_dict[party] for party in dag[source]]
            hypergraph[ii, pos] = 1

        self.hypergraph = hypergraph

        assert self.hypergraph.shape[1] == self.nr_parties, \
            (f"The number of parties derived from the DAG is {self.hypergraph.shape[1]} and " +
             f"from the specification of outcomes it is {self.nr_parties} instead")

        if np.array(inflation_level_per_source).size == 0:
            if self.verbose > 0:
                print("Inflation level per source must be a non-empty list. Defaulting to 1 (standard NPA).")
            self.inflation_level_per_source = np.array([1] * self.nr_sources)
        elif type(inflation_level_per_source) == int:
            self.inflation_level_per_source = np.array([inflation_level_per_source] * self.nr_sources)
        else:
            self.inflation_level_per_source = np.array(inflation_level_per_source)
            assert self.nr_sources == len(self.inflation_level_per_source), ("The number of sources,"
                                                                             + " as described by the hypergraph and the list of inflation levels, does not coincide")

    def __repr__(self):
        return ("InflationProblem with " + str(self.hypergraph.tolist()) +
                " as hypergraph, " + str(self.outcomes_per_party) +
                " outcomes per party, " + str(self.settings_per_party) +
                " settings per party and " +
                str(self.inflation_level_per_source) +
                " inflation copies per source.")

    def is_knowable_q_split_node_check(self, monomial_as_2d_numpy_array: np.ndarray) -> bool:
        """
        We assume that the numpy vector-per-operator notation has:
        party_index in slot 0
        outcome_index in slot -1
        effective_setting_index in slot -2
        """
        # Parties start at #1 in our numpy vector notation, so we drop by one.
        parties_in_play = np.asarray(monomial_as_2d_numpy_array)[:, 0] - 1
        parents_referenced = set()
        for p in parties_in_play:
            parents_referenced.update(self.parents_per_party[p])
        if not parents_referenced.issubset(parties_in_play):
            # Case of not an ancestrally closed set.
            return False
        # Parties start at #1 in our numpy vector notation.
        outcomes_by_party = {(o[0] - 1): o[-1] for o in monomial_as_2d_numpy_array}
        for o in monomial_as_2d_numpy_array:
            party_index = o[0] - 1
            effective_setting_as_integer = o[-2]
            o_nonprivate_settings = self.extract_parent_values_from_effective_setting[
                                        party_index][effective_setting_as_integer][1:]
            for i, p_o in enumerate(self.parents_per_party[party_index]):
                if not o_nonprivate_settings[i] == outcomes_by_party[p_o]:
                    return False
        else:
            return True

    def rectify_fake_setting_atomic_factor(self, monomial_as_2d_numpy_array: np.ndarray) -> np.ndarray:
        # Parties start at #1 in initial numpy vector notation, we reset that.
        new_mon = np.array(monomial_as_2d_numpy_array, copy=False)
        for o in new_mon:
            party_index = o[0] - 1
            effective_setting_as_integer = o[-2]
            o_private_settings = self.extract_parent_values_from_effective_setting[
                party_index][effective_setting_as_integer][0]
            o[-2] = o_private_settings
        return new_mon<|MERGE_RESOLUTION|>--- conflicted
+++ resolved
@@ -92,11 +92,7 @@
             self.dag = dag
 
         nodes_with_children = list(dag.keys())
-<<<<<<< HEAD
-=======
         self.has_children = np.zeros(self.nr_parties, dtype=int)
-        # NEW PROPERTY ADDED BY ELIE
->>>>>>> 9d372b08
         self.split_node_model = not set(nodes_with_children).isdisjoint(self.names)
         names_to_integers_dict = {party: position for position, party in enumerate(self.names)}
         adjacency_matrix = np.zeros((self.nr_parties, self.nr_parties), dtype=np.uint8)
