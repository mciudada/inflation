--- conflicted
+++ resolved
@@ -307,7 +307,6 @@
     return prod
 
 
-<<<<<<< HEAD
 def to_numbers(monomial: str,
                parties_names: Tuple[str]
                ) -> np.ndarray:
@@ -349,39 +348,6 @@
         monomial_parts_indices.append(indices)
 
     return np.array(monomial_parts_indices, dtype=np.uint16)
-=======
-def factorize_monomials(monomials_as_numbers: np.ndarray,
-                        verbose: int = 0
-                        ) -> np.ndarray:
-    """Applies factorize_momonial to each monomial in the input list
-    of monomials.
-
-    Parameters
-    ----------
-    monomials_as_numbers : numpy.ndarray
-        An ndarray of type object where each row has the integer
-        representation of a monomial in the 1st column and in the 2nd
-        column a monomial in matrix form (each row is an operator
-        and each column has the operator indices).
-    verbose : int, optional
-        Whether to print progress bar. By default ``0``.
-
-    Returns
-    -------
-    numpy.ndarray
-        The same output as monomials_as_numbers but with the factorized
-        monomials.
-    """
-    monomials_factors = monomials_as_numbers.copy()
-    for idx, [_, monomial] in enumerate(monomials_factors):
-        monomials_factors[idx][1] = factorize_monomial(monomial)
-    return monomials_factors
-
-
-@lru_cache(maxsize=None, typed=False)
-def atomic_is_knowable_memoized(atomic_monomial: Tuple[Tuple[int]]) -> bool:
-    return is_knowable(np.asarray(atomic_monomial))
->>>>>>> 9d372b08
 
 
 def is_knowable(monomial: np.ndarray) -> bool:
