"""
The module generates the semidefinite program associated to a quantum inflation
instance (see arXiv:1909.10519).

@authors: Alejandro Pozas-Kerstjens, Emanuel-Cristian Boghiu and Elie Wolfe
"""
import gc
import itertools
import numpy as np
import sympy as sp

from collections import Counter, deque
from functools import reduce
from numbers import Real
from scipy.sparse import coo_matrix
from typing import List, Dict, Tuple, Union, Any
from warnings import warn

from causalinflation import InflationProblem
from .fast_npa import (calculate_momentmatrix,
                       to_canonical,
                       to_name,
                       nb_mon_to_lexrepr,
                       notcomm_from_lexorder)
from .general_tools import (to_representative,
                            to_numbers,
                            to_symbol,
                            flatten,
                            flatten_symbolic_powers,
                            phys_mon_1_party_of_given_len,
                            is_knowable,
                            find_permutation,
                            apply_source_permutation_coord_input,
                            generate_operators,
                            clean_coefficients,
                            factorize_monomial
                            )
from .monomial_classes import InternalAtomicMonomial, CompoundMonomial
from .sdp_utils import solveSDP_MosekFUSION
from .writer_utils import write_to_csv, write_to_mat, write_to_sdpa

# Force warnings.warn() to omit the source code line in the message
# https://stackoverflow.com/questions/2187269/print-only-the-message-on-warnings
import warnings
formatwarning_orig = warnings.formatwarning
warnings.formatwarning = lambda message, category, filename, lineno, line=None:\
    formatwarning_orig(message, category, filename, lineno, line="")
try:
    from tqdm import tqdm
except ImportError:
    from ..utils import blank_tqdm as tqdm


class InflationSDP(object):
    """
    Class for generating and solving an SDP relaxation for quantum inflation.

    Parameters
    ----------
    inflationproblem : InflationProblem
        Details of the scenario.
    commuting : bool, optional
        Whether variables in the problem are going to be commuting (classical
        problem) or non-commuting (quantum problem). By default ``False``.
    verbose : int, optional
        Optional parameter for level of verbose:

            * 0: quiet (default),
            * 1: monitor level: track program process,
            * 2: debug level: show properties of objects created.
    """

    def __init__(self, inflationproblem: InflationProblem,
                 commuting: bool = False,
                 supports_problem: bool = False,
                 verbose: int = 0):
        """Constructor for the InflationSDP class.
        """
        self.supports_problem = supports_problem
        self.verbose = verbose
        self.commuting = commuting
        self.InflationProblem = inflationproblem
        self.names = self.InflationProblem.names
        if self.verbose > 1:
            print(self.InflationProblem)

        self.nr_parties = len(self.names)
        self.nr_sources = self.InflationProblem.nr_sources
        self.hypergraph = np.asarray(self.InflationProblem.hypergraph)
        self.inflation_levels = np.asarray(self.InflationProblem.inflation_level_per_source)
        self._symmetrization_required = np.any(self.inflation_levels - 1)
        if self.supports_problem:
            self.has_children = np.ones(self.nr_parties, dtype=int)
        else:
            self.has_children = self.InflationProblem.has_children
        self.outcome_cardinalities = self.InflationProblem.outcomes_per_party + self.has_children
        self.setting_cardinalities = self.InflationProblem.settings_per_party

        might_have_a_zero = np.any(self.outcome_cardinalities > 1)

        self.measurements = self._generate_parties()
        if self.verbose > 0:
            print("Number of single operator measurements considered per party:", end="")
            prefix = " "
            for i, measures in enumerate(self.measurements):
                counter = itertools.count()
                deque(zip(itertools.chain.from_iterable(itertools.chain.from_iterable(measures)), counter), maxlen=0)
                print(prefix + f"{self.names[i]}={next(counter)}", end="")
                prefix = ", "
            print()
        self.maximize = True  # Direction of the optimization
        self.not_network_model = self.InflationProblem.non_network_scenario
        self._is_knowable_q_non_networks = \
            self.InflationProblem._is_knowable_q_non_networks
        self.rectify_fake_setting = self.InflationProblem.rectify_fake_setting

        self._nr_operators = len(flatten(self.measurements))
        self._nr_properties = 1 + self.nr_sources + 2
        self.np_dtype = np.find_common_type([
            np.min_scalar_type(np.max(self.setting_cardinalities)),
            np.min_scalar_type(np.max(self.outcome_cardinalities)),
            np.min_scalar_type(self.nr_parties + 1),
            np.min_scalar_type(np.max(self.inflation_levels) + 1)], [])
        self.identity_operator = np.empty((0, self._nr_properties), dtype=self.np_dtype)
        self.zero_operator = np.zeros((1, self._nr_properties), dtype=self.np_dtype)

        # Define default lexicographic order through np.lexsort
        # The lexicographic order is encoded as a matrix with rows as
        # operators and the row index gives the order
        arr = np.array([to_numbers(op, self.names)[0]
                        for op in flatten(self.measurements)], dtype=self.np_dtype)
        if might_have_a_zero:
            arr = np.concatenate((self.zero_operator, arr)) # To avoid problems with zero.
        self._default_lexorder = arr[np.lexsort(np.rot90(arr))]
        self._lexorder = self._default_lexorder.copy()

        # Given that most operators commute, we want the matrix encoding the
        # commutations to be sparse, so self._default_commgraph[i, j] = 0
        # implies commutation, and self._default_commgraph[i, j] = 1 is
        # non-commutation.
        self._default_notcomm = notcomm_from_lexorder(self._lexorder, commuting=self.commuting)
        self._notcomm = self._default_notcomm.copy()

        self.canon_ndarray_from_hash_cache = dict()
        self.canonsym_ndarray_from_hash_cache = dict()
        self.atomic_monomial_from_hash_cache = dict()
        self.compound_monomial_from_tuple_of_atoms_cache = dict()
        self.compound_monomial_from_name_dict = dict()
        self.Zero = self.Monomial(self.zero_operator, idx=0)
        self.One = self.Monomial(self.identity_operator, idx=1)

        self._relaxation_has_been_generated = False

    def from_2dndarray(self, array2d: np.ndarray):
        return np.asarray(array2d, dtype=self.np_dtype).tobytes()

    def to_2dndarray(self, bytestream):
        return np.frombuffer(bytestream, dtype=self.np_dtype).reshape((-1, self._nr_properties))

    def to_canonical_memoized(self, array2d: np.ndarray):
        quick_key = self.from_2dndarray(array2d)
        if quick_key in self.canon_ndarray_from_hash_cache:
            return self.canon_ndarray_from_hash_cache[quick_key]
        elif len(array2d) == 0 or np.array_equiv(array2d, 0):
            self.canon_ndarray_from_hash_cache[quick_key] = array2d
            return array2d
        else:
            new_array2d = to_canonical(array2d, self._notcomm, self._lexorder, commuting=self.commuting)
            new_quick_key = self.from_2dndarray(new_array2d)
            self.canon_ndarray_from_hash_cache[quick_key] = new_array2d
            self.canon_ndarray_from_hash_cache[new_quick_key] = new_array2d
            return new_array2d

    def inflation_aware_to_ndarray_representative(self, mon: np.ndarray,
                                                  swaps_plus_commutations=True,
                                                  consider_conjugation_symmetries=False) -> np.ndarray:
        unsym_monarray = self.to_canonical_memoized(mon)
        quick_key = self.from_2dndarray(unsym_monarray)
        if quick_key in self.canonsym_ndarray_from_hash_cache:
            return self.canonsym_ndarray_from_hash_cache[quick_key]
        elif len(unsym_monarray) == 0 or np.array_equiv(unsym_monarray, 0):
            self.canonsym_ndarray_from_hash_cache[quick_key] = unsym_monarray
            return unsym_monarray
        else:
            sym_monarray = to_representative(unsym_monarray,
                                             self.inflation_levels,
                                             self._notcomm,
                                             self._lexorder,
                                             swaps_plus_commutations=swaps_plus_commutations,
                                             consider_conjugation_symmetries=consider_conjugation_symmetries,
                                             commuting=self.commuting)
            self.canonsym_ndarray_from_hash_cache[quick_key] = sym_monarray
            new_quick_key = self.from_2dndarray(sym_monarray)
            if new_quick_key not in self.canonsym_ndarray_from_hash_cache:
                self.canonsym_ndarray_from_hash_cache[new_quick_key] = sym_monarray
            return sym_monarray

    def AtomicMonomial(self, array2d: np.ndarray) -> InternalAtomicMonomial:
        quick_key = self.from_2dndarray(array2d)
        if quick_key in self.atomic_monomial_from_hash_cache:
            return self.atomic_monomial_from_hash_cache[quick_key]
        else:
            #It is important NOT to consider conjugation symmetries for a single factor!
            new_array2d = self.inflation_aware_to_ndarray_representative(array2d,
                                                                         consider_conjugation_symmetries=False)
            new_quick_key = self.from_2dndarray(new_array2d)
            if new_quick_key in self.atomic_monomial_from_hash_cache:
                mon = self.atomic_monomial_from_hash_cache[new_quick_key]
                self.atomic_monomial_from_hash_cache[quick_key] = mon
                return mon
            else:
                mon = InternalAtomicMonomial(inflation_sdp_instance=self, array2d=new_array2d)
                self.atomic_monomial_from_hash_cache[quick_key] = mon
                self.atomic_monomial_from_hash_cache[new_quick_key] = mon
                return mon

    def monomial_from_list_of_atomic(self, list_of_AtomicMonomials: List[InternalAtomicMonomial]):
        list_of_atoms = []
        for factor in list_of_AtomicMonomials:
            if factor.is_zero:
                list_of_atoms = [factor]
                break
            elif not factor.is_one:
                list_of_atoms.append(factor)
            else:
                pass
        tuple_of_atoms = tuple(sorted(list_of_atoms))
        try:
            mon = self.compound_monomial_from_tuple_of_atoms_cache[tuple_of_atoms]
            return mon
        except KeyError:
            mon = CompoundMonomial(tuple_of_atoms)
            self.compound_monomial_from_tuple_of_atoms_cache[tuple_of_atoms] = mon
            self.compound_monomial_from_name_dict[mon.name] = mon
            return mon

    def Monomial(self, array2d: np.ndarray, idx=-1) -> CompoundMonomial:
        _factors = factorize_monomial(array2d, canonical_order=False)
        list_of_atoms = [self.AtomicMonomial(factor) for factor in _factors if len(factor)]
        mon = self.monomial_from_list_of_atomic(list_of_atoms)
        mon.attach_idx_to_mon(idx)
        return mon

    def inflation_aware_knowable_q(self, atomic_monarray: np.ndarray) -> bool:
        if self.not_network_model:
            minimal_monomial = tuple(tuple(vec) for vec in np.take(atomic_monarray, [0, -2, -1], axis=1))
            return self._is_knowable_q_non_networks(minimal_monomial)
        else:
            return True

    def atomic_knowable_q(self, atomic_monarray: np.ndarray) -> bool:
        first_test = is_knowable(atomic_monarray)
        if not first_test:
            return False
        else:
            return self.inflation_aware_knowable_q(atomic_monarray)


    def commutation_relationships(self):
        """This returns a user-friendly representation of the commutation relationships."""
        from collections import namedtuple
        nonzero = namedtuple('NonZeroExpressions', 'exprs')
        data = []
        for i in range(self._lexorder.shape[0]):
            for j in range(i, self._lexorder.shape[0]):
                # Most operators commute as they belong to different parties,
                # so it is more interested to list those that DON'T commute.
                if self._notcomm[i, j] != 0:
                    op1 = sp.Symbol(to_name([self._lexorder[i]], self.names), commutative=False)
                    op2 = sp.Symbol(to_name([self._lexorder[i]], self.names), commutative=False)
                    if self.verbose > 0:
                        print(f"{str(op1 * op2 - op2 * op1)} ≠ 0.")
                    data.append(op1 * op2 - op2 * op1)
        return nonzero(data)

    def lexicographic_order(self) -> dict:
        """This returns a user-friendly representation of the lexicographic order."""
        lexicographic_order = {}
        for i, op in enumerate(self._lexorder):
            lexicographic_order[sp.Symbol(to_name([op], self.names),
                                          commutative=False)] = i
        return lexicographic_order

    def _operator_max_outcome_q(self, operator: np.ndarray) -> bool:
        """Determines if an operator references the highest possible outcome of a given measurement."""
        party = operator[0] - 1
        return self.has_children[party] and operator[-1] == self.outcome_cardinalities[party] - 2

    def _identify_column_level_equalities(self, generating_monomials):
        """Given the generating monomials, infer implicit equalities between columns of the moment matrix.
        An equality is a dictionary with keys being which column and values being coefficients."""
        column_level_equalities = []
        for i, monomial in enumerate(iter(generating_monomials)):
            for k, operator in enumerate(iter(monomial)):
                if self._operator_max_outcome_q(operator):
                    operator_as_2d = np.expand_dims(operator, axis=0)
                    prefix = monomial[:k]
                    suffix = monomial[(k + 1):]
                    variant_locations = [i]
                    true_cardinality = self.outcome_cardinalities[operator[0] - 1] - 1
                    for outcome in range(true_cardinality - 1):
                        variant_operator = operator_as_2d.copy()
                        variant_operator[0, -1] = outcome
                        variant_monomial = np.vstack((prefix, variant_operator, suffix))
                        for j, monomial in enumerate(iter(generating_monomials)):
                            if np.array_equal(monomial, variant_monomial):
                                variant_locations.append(j)
                                break
                    if len(variant_locations) == true_cardinality:
                        missing_op_location = -1
                        missing_op_monomial = np.vstack((prefix, suffix))
                        for j, monomial in enumerate(self.generating_monomials):
                            if np.array_equal(monomial, missing_op_monomial):
                                missing_op_location = j
                                break
                        if missing_op_location >= 0:
                            column_level_equalities.append((missing_op_location, tuple(variant_locations)))
        num_of_column_level_equalities = len(column_level_equalities)
        if self.verbose > 1 and num_of_column_level_equalities:
            print("Number of column level equalities:", num_of_column_level_equalities)
        return column_level_equalities

    @staticmethod
    def construct_idx_level_equalities_from_column_level_equalities(column_level_equalities,
                                                                    momentmatrix):
        """Given a list of column level equalities (a list of dictionaries with integer keys)
        and the momentmatrix (a ndarray with integer values) we compute the implicit equalities between indices."""
        idx_linear_equalities = []
        seen_already = set()
        for column_level_equality in column_level_equalities:
            for i, row in enumerate(iter(momentmatrix)):
                signature = (i, column_level_equality[-1][-1])
                if signature not in seen_already:
                    seen_already.add(signature)
                    temp_dict = dict()
                    (normalization_col, summation_cols) = column_level_equality
                    norm_idx = row[normalization_col]
                    temp_dict[norm_idx] = 1
                    trivial_count = 0
                    for col in summation_cols:
                        idx = row[col]
                        if idx > 0:  # Nonzero monomial
                            temp_dict[idx] = -1
                        else:
                            trivial_count += 1
                    if trivial_count != 1:
                        idx_linear_equalities.append(temp_dict)
                    del signature, trivial_count, temp_dict
        del seen_already
        return idx_linear_equalities


    ########################################################################
    # MAIN ROUTINES EXPOSED TO THE USER                                    #
    ########################################################################
    def generate_relaxation(self,
                            column_specification:
                            Union[str,
                                  List[List[int]],
                                  List[sp.core.symbol.Symbol]] = 'npa1',
                            suppress_implicit_equalities = False
                            ) -> None:
        r"""Creates the SDP relaxation of the quantum inflation problem using
        the `NPA hierarchy <https://www.arxiv.org/abs/quant-ph/0607119>`_ and
        applies the symmetries inferred from inflation.

        It takes as input the generating set of monomials :math:`\{M_i\}_i`. The
        moment matrix :math:`\Gamma` is defined by all the possible inner
        products between these monomials:

        .. math::

            \Gamma[i, j] := \operatorname{tr} (\rho \cdot M_i^\dagger M_j).

        The set :math:`\{M_i\}_i` is specified by the parameter
        ``column_specification``.

        In the inflated graph there are many symmetries coming from invariance
        under swaps of the copied sources, which are used to remove variables
        in the moment matrix.

        Parameters
        ----------
        column_specification : Union[str, List[List[int]], List[sympy.core.symbol.Symbol]]
            Describes the generating set of monomials :math:`\{M_i\}_i`.

            * `(str)` ``'npaN'``: where N is an integer. This represents level N
              in the Navascues-Pironio-Acin hierarchy (`arXiv:quant-ph/0607119
              <https://www.arxiv.org/abs/quant-ph/0607119>`_).
              For example, level 3 with measurements :math:`\{A, B\}` will give
              the set :math:`{1, A, B, AA, AB, BB, AAA, AAB, ABB, BBB\}` for
              all inflation, input and output indices. This hierarchy is known
              to converge to the quantum set for :math:`N\rightarrow\infty`.

            * `(str)` ``'localN'``: where N is an integer. Local level N
              considers monomials that have at most N measurement operators per
              party. For example, ``local1`` is a subset of ``npa2``; for two
              parties, ``npa2`` is :math:`\{1, A, B, AA, AB, BB\}` while
              ``local1`` is :math:`\{1, A, B, AB\}`.

            * `(str)` ``'physicalN'``: The subset of local level N with only
              operators that have non-negative expectation values with any
              state. N cannot be greater than the smallest number of copies of a
              source in the inflated graph. For example, in the scenario
              A-source-B-source-C with 2 outputs and no inputs, ``physical2``
              only gives 5 possibilities for B: :math:`\{1, B^{1,1}_{0|0},
              B^{2,2}_{0|0}, B^{1,1}_{0|0}B^{2,2}_{0|0},
              B^{1,2}_{0|0}B^{2,1}_{0|0}\}`. There are no other products where
              all operators commute. The full set of physical generating
              monomials is built by taking the cartesian product between all
              possible physical monomials of each party.

            * `List[List[int]]`: This encodes a party block structure.
              Each integer encodes a party. Within a party block, all missing
              input, output and inflation indices are taken into account. For
              example, ``[[], [0], [1], [0, 1]]`` gives the set :math:`\{1, A,
              B, AB\}`, which is the same as ``local1``. The set ``[[], [0],
              [1], [2], [0, 0], [0, 1], [0, 2], [1, 1], [1, 2], [2, 2]]`` is the
              same as :math:`\{1, A, B, C, AA, AB, AC, BB, BC, CC\}`, which is
              the same as ``npa2`` for three parties. ``[[]]`` encodes the
              identity element.

            * `List[sympy.core.symbol.Symbol]`: one can also fully specify the
              generating set by giving a list of symbolic operators built from
              the measurement operators in `self.measurements`. This list needs
              to have the identity ``sympy.S.One`` as the first element.
        """
        # Process the column_specification input and store the result
        # in self.generating_monomials.
        self.generating_monomials_sym, self.generating_monomials = self.build_columns(column_specification,
                                                                                      return_columns_numerical=True)
        self.nof_columns = len(self.generating_monomials)
        self.column_level_equalities = self._identify_column_level_equalities(self.generating_monomials)

        if self.verbose > 0:
            print("Number of columns:", self.nof_columns)

        # Calculate the moment matrix without the inflation symmetries.
        unsymmetrized_mm_idxs, unsymidx_to_unsym_monarray_dict = self._build_momentmatrix()
        if self.verbose > 0:
            extra_message = (" before symmetrization" if self._symmetrization_required else "")
            print("Number of variables" + extra_message + ":",
                  len(unsymidx_to_unsym_monarray_dict) + (1 if 0 in unsymmetrized_mm_idxs.flat else 0))

        _unsymidx_from_hash_dict = {self.from_2dndarray(v): k for (k, v) in
                                    unsymidx_to_unsym_monarray_dict.items()}

        # Calculate the inflation symmetries.
        self.inflation_symmetries = self._calculate_inflation_symmetries()

        # Apply the inflation symmetries to the moment matrix.
        self.momentmatrix, self.orbits, representative_unsym_idxs = self._apply_inflation_symmetries(unsymmetrized_mm_idxs,
                                                                          self.inflation_symmetries,
                                                                          conserve_memory=False,
                                                                          verbose=self.verbose)
        self.symidx_to_sym_monarray_dict = {self.orbits[unsymidx]: unsymidx_to_unsym_monarray_dict[unsymidx] for unsymidx in representative_unsym_idxs.flat if unsymidx >= 1}
        del unsymmetrized_mm_idxs, unsymidx_to_unsym_monarray_dict
        for (k, v) in _unsymidx_from_hash_dict.items():
            self.canonsym_ndarray_from_hash_cache[k] = self.symidx_to_sym_monarray_dict[self.orbits[v]]
        del _unsymidx_from_hash_dict
        # This is a good time to reclaim memory, as unsymmetrized_mm_idxs can be GBs.
        gc.collect(generation=2)
        (self.momentmatrix_has_a_zero, self.momentmatrix_has_a_one) = np.in1d([0, 1], self.momentmatrix.ravel())
        self.largest_moment_index = max(self.symidx_to_sym_monarray_dict.keys())

        self.compound_monomial_from_idx_dict = dict()
        # The zero monomial is not stored during calculate_momentmatrix, so we manually added it here.
        if self.momentmatrix_has_a_zero:
            self.compound_monomial_from_idx_dict[0] = self.Zero
        for (k, v) in self.symidx_to_sym_monarray_dict.items():
            self.compound_monomial_from_idx_dict[k] = self.Monomial(v, idx=k)

        self.list_of_monomials = list(self.compound_monomial_from_idx_dict.values())
        assert all(v==1 for v in Counter(self.list_of_monomials).values()), "Critical error: multiple indices are being associated to the same monomial."
        knowable_atoms = set()
        for m in self.list_of_monomials:
            knowable_atoms.update(m.knowable_factors)
        self.knowable_atoms = [self.monomial_from_list_of_atomic([atom]) for atom in knowable_atoms]
        del knowable_atoms

        if self.verbose > 0 and self._symmetrization_required:
            print("Number of variables after symmetrization:",
                  len(self.list_of_monomials))

        # Get mask matrices associated with each monomial
        for mon in self.list_of_monomials:
            mon.mask_matrix = coo_matrix(self.momentmatrix == mon.idx).tocsr()
        self.maskmatrices = {mon: mon.mask_matrix for mon in self.list_of_monomials}

        _counter = Counter([mon.knowability_status for mon in self.list_of_monomials])
        self.n_knowable = _counter['Yes']
        self.n_something_knowable = _counter['Semi']
        self.n_unknowable = _counter['No']

        if self.commuting:
            self.possibly_physical_monomials = self.list_of_monomials
        else:
            self.possibly_physical_monomials = [mon for mon in self.list_of_monomials if mon.is_physical]

        # This is useful for the certificates
        self.name_dict_of_monomials = {mon.name: mon for mon in self.list_of_monomials}
        self.monomial_names = list(self.name_dict_of_monomials.keys())

        self.moment_linear_equalities = []
        if suppress_implicit_equalities:
            self.moment_linear_equalities = []
        else:
            self.idx_level_equalities = self.construct_idx_level_equalities_from_column_level_equalities(
                column_level_equalities=self.column_level_equalities,
                momentmatrix=self.momentmatrix)
            self.moment_linear_equalities = [{self.compound_monomial_from_idx_dict[i]: v for i, v in eq.items()}
                                             for eq in self.idx_level_equalities]
            # del idx_level_equalities

        self.moment_linear_inequalities = []
        self.moment_upperbounds = dict()
        self.moment_lowerbounds = {m: 0. for m in self.possibly_physical_monomials}

        self.set_lowerbounds(None)
        self.set_upperbounds(None)
        self.set_objective(None)  # Equivalent to reset_objective
        self.set_values(None)  # Equivalent to reset_values

        self._relaxation_has_been_generated = True

    def reset_objective(self):
        for attribute in {'objective', '_processed_objective',
                          'objective_value', 'primal_objective', 'maximize'}:
            try:
                delattr(self, attribute)
            except AttributeError:
                pass
        self.objective = {self.One: 0.}
        gc.collect(2)

    def reset_values(self):
        self.status = 'not yet solved'
        self.known_moments = dict()
        self.semiknown_moments = dict()
        if self.momentmatrix_has_a_zero:
            self.known_moments[self.Zero] = 0.
        self.known_moments[self.One] = 1.
        gc.collect(2)

    def reset_bounds(self):
        self.reset_lowerbounds()
        self.reset_upperbounds()
        gc.collect(2)

    def reset_lowerbounds(self):
        self.status = 'not yet solved'
        self._processed_moment_lowerbounds = dict()

    def reset_upperbounds(self):
        self.status = 'not yet solved'
        self._processed_moment_upperbounds = dict()

    def update_lowerbounds(self):
        for mon, lb in self.moment_lowerbounds.items():
            self._processed_moment_lowerbounds[mon] = max(self._processed_moment_lowerbounds.get(mon, -np.infty), lb)
        for mon, value in self.known_moments.items():
            try:
                lb = self._processed_moment_lowerbounds[mon]
                assert lb <= value, f"Value {value} assigned for monomial {mon} contradicts the assigned lower bound of {lb}!"
                del self._processed_moment_lowerbounds[mon]
            except KeyError:
                pass

    def update_upperbounds(self):
        for mon, value in self.known_moments.items():
            try:
                ub = self._processed_moment_upperbounds[mon]
                assert ub >= value, f"Value {value} assigned for monomial {mon} contradicts the assigned upper bound of {ub}!"
                del self._processed_moment_upperbounds[mon]
            except KeyError:
                pass

    def set_distribution(self,
                         prob_array: Union[np.ndarray, None],
                         use_lpi_constraints: bool = False,
                         assume_shared_randomness: bool = False) -> None:
        """Set numerically all the knowable (and optionally semiknowable)
        moments according to the probability distribution
        specified.

        Parameters
        ----------
            prob_array : numpy.ndarray
                Multidimensional array encoding the distribution, which is
                called as ``prob_array[a,b,c,...,x,y,z,...]`` where
                :math:`a,b,c,\dots` are outputs and :math:`x,y,z,\dots` are
                inputs. Note: even if the inputs have cardinality 1 they must be
                specified, and the corresponding axis dimensions are 1.

            use_lpi_constraints : bool, optional
                Specification whether linearized polynomial constraints (see,
                e.g., Eq. (D6) in `arXiv:2203.16543
                <http://www.arxiv.org/abs/2203.16543/>`_) will be imposed or not.
                By default ``False``.

            assume_shared_randomness (bool): Specification whether higher order monomials
                may be calculated. If universal shared randomness is present, only atomic
                monomials may be evaluated from the distribution.
        """
        knowable_values = {atom: atom.compute_marginal(prob_array) for atom in self.knowable_atoms} if (prob_array is not None) else dict()
        # Compute self.known_moments and self.semiknown_moments and names their corresponding names dictionaries
        self.set_values(knowable_values, use_lpi_constraints=use_lpi_constraints,
                        only_specified_values=assume_shared_randomness)

    def check_that_known_moments_are_all_knowable(self):
        return all(mon.knowable_q for mon in self.known_moments.keys())

    def set_values(self, values: Union[
        Dict[Union[sp.core.symbol.Symbol, str, CompoundMonomial, InternalAtomicMonomial], float], None],
                   use_lpi_constraints: bool = False,
                   only_specified_values: bool = False) -> None:
        """Directly assign numerical values to variables in the moment matrix.
        This is done via a dictionary where keys are the variables to have
        numerical values assigned (either in their operator form, in string
        form, or directly referring to the variable in the moment matrix), and
        the values are the corresponding numerical quantities.

        Parameters
        ----------
        values : Dict[Union[sympy.core.symbol.Symbol, str, Monomial], float]
            The description of the variables to be assigned numerical values and
            the corresponding values. The keys can be either of the Monomial class,
            symbols or strings (which should be the name of some Monomial).

        use_lpi_constraints : bool
            Specification whether linearized polynomial constraints (see, e.g.,
            Eq. (D6) in arXiv:2203.16543) will be imposed or not.

        only_specified_values : bool
            Specifies whether one wishes to fix only the variables provided (True),
            or also the variables containing products of the monomials fixed (False).
            Regardless of this flag, unknowable variables can also be fixed
        """

        self.reset_values()

        if (values is None) or (len(values) == 0):
            self.cleanup_after_set_values()
            return

        self.use_lpi_constraints = use_lpi_constraints

        if (len(self.objective) > 1) and self.use_lpi_constraints:
            warn("You have an objective function set. Be aware that imposing " +
                          "linearized polynomial constraints will constrain the " +
                          "optimization to distributions with fixed marginals.")

        for (k, v) in values.items():
            if not np.isnan(v):
                self.known_moments[self._sanitise_monomial(k)] = v

        if only_specified_values:
            # If only_specified_values=True, then ONLY the Monomials that
            # are keys in the values dictionary are fixed. Any other monomial
            # that is semi-known relative to the information in the dictionary
            # is left free.
            if self.use_lpi_constraints and self.verbose >= 1:
                warn(
                    "set_values: Both only_specified_values=True and use_lpi_constraints=True has been detected. " +
                    "With only_specified_values=True, only moments that match exactly " +
                    "those provided in the values dictionary will be set. Values for moments " +
                    "that are products of others moments will not be inferred automatically, " +
                    "and neither will proportionality constraints between moments (LPI constraints). " +
                    "Set only_specified_values=False for these features.")
            self.cleanup_after_set_values()
            return

        # Check for if there are any multi-factors monomials with unspecified-value factors.
        if self.verbose >= 1:
            problematic_multifactor_specified = []
            for mon in self.known_moments.keys():
                if not mon.is_atomic:
                    for atom in mon.factors_as_atomic_monomials:
                        if atom not in self.known_moments:
                            problematic_multifactor_specified.append(mon)
                            break
            if len(problematic_multifactor_specified):
                warn(
                    "At least one multi-factor monomial has been specified without providing a numerical value for" +
                    "each of its atomic factors:" +
                    f"\n\t{problematic_multifactor_specified}"
                )


        atomic_known_moments = {mon.knowable_factors[0]: val for mon, val in self.known_moments.items() if
                                (len(mon) == 1)}
        monomials_not_present_in_moment_matrix = set(self.known_moments.keys()).difference(self.list_of_monomials)
        for mon in monomials_not_present_in_moment_matrix:
            del self.known_moments[mon]

        all_specified_atoms_are_knowable = all(atomic_mon.knowable_q for atomic_mon in atomic_known_moments)
        if all_specified_atoms_are_knowable:
            if not self.use_lpi_constraints:
                remaining_monomials_to_compute = (mon for mon in self.list_of_monomials if
                                                  (not mon.is_atomic) and mon.knowable_q)  # as iterator, saves memory.
            else:
                remaining_monomials_to_compute = (mon for mon in self.list_of_monomials if
                                                  (not mon.is_atomic) and mon.knowability_status in ['Yes',
                                                                                                     'Semi'])  # as iterator, saves memory.
        else:
            remaining_monomials_to_compute = (mon for mon in self.list_of_monomials if not mon.is_atomic)
        suprising_semiknown_portions = set()
        for mon in remaining_monomials_to_compute:
            if mon not in self.known_moments.keys():
                value, unknown_atomic_factors, known_status = mon.evaluate_given_atomic_monomials_dict(
                    atomic_known_moments,
                    use_lpi_constraints=self.use_lpi_constraints)
                if known_status == 'Yes':
                    self.known_moments[mon] = value
                elif known_status == 'Semi':
                    if self.use_lpi_constraints:
                        monomial_corresponding_to_unknown_part = self.monomial_from_list_of_atomic(unknown_atomic_factors)
                        self.semiknown_moments[mon] = (value, monomial_corresponding_to_unknown_part)
                        if self.verbose > 0:
                            if monomial_corresponding_to_unknown_part not in self.list_of_monomials:
                                suprising_semiknown_portions.add(monomial_corresponding_to_unknown_part)
                else:
                    pass
        if len(suprising_semiknown_portions) >= 1:
            warn(
                f"Encountered at least one monomial that does not appear in the original moment matrix:\n\t{suprising_semiknown_portions}")
        del atomic_known_moments, suprising_semiknown_portions
        self.cleanup_after_set_values()
        return

    def cleanup_after_set_values(self):
        if self.supports_problem:
            # Convert positive known values into lower bounds.
            nonzero_known_monomials = [mon for mon, value in self.known_moments.items() if not np.isclose(value, 0)]
            for mon in nonzero_known_monomials:
                self._processed_moment_lowerbounds[mon] = 1.
                del self.known_moments[mon]
            self.semiknown_moments = dict()

        # Create lowerbounds list for physical but unknown moments
        self.update_lowerbounds()
        self.update_upperbounds()
        self._update_objective()
        num_nontrivial_known = len(self.known_moments)
        if self.momentmatrix_has_a_zero:
            num_nontrivial_known -= 1
        if self.momentmatrix_has_a_one:
            num_nontrivial_known -= 1
        if self.verbose > 0 and num_nontrivial_known > 0:
            print(f"Number of variables with fixed numeric value: {len(self.known_moments)}")
        num_semiknown = len(self.semiknown_moments)
        if self.verbose > 2 and num_semiknown > 0:
            print(f"Number of semiknown variables: {num_semiknown}")
        return

    def set_objective(self,
                      objective: Union[sp.core.symbol.Symbol, dict, None],
                      direction: str = 'max') -> None:
        """Set or change the objective function of the polynomial optimization
        problem.

        Parameters
        ----------
        objective : sympy.core.symbol.Symbol
            Describes the objective function.
        direction : str, optional
            Direction of the optimization (``'max'``/``'min'``). By default
            ``'max'``.
        """
        assert direction in ['max', 'min'], ('The direction parameter should be'
                                             + ' set to either "max" or "min"')

        self.reset_objective()
        if direction == 'max':
            self.maximize = True
        else:
            self.maximize = False
        # From a user perspective set_objective(None) should be
        # equivalent to reset_objective()
        if objective is None:
            return
        elif isinstance(objective, sp.core.expr.Expr):
            if objective.free_symbols:
                objective_as_raw_dict = sp.expand(objective).as_coefficients_dict()
                objective_as_raw_dict = {k: float(v) for k, v in objective_as_raw_dict.items()}
            else:
                objective_as_raw_dict = {self.One: float(objective)}
            return self.set_objective(objective_as_raw_dict, direction=direction)
        else:
            if hasattr(self, 'use_lpi_constraints'):
                if self.use_lpi_constraints and self.verbose > 0:
                    warn("You have the flag `use_lpi_constraints` set to True. Be " +
                                  "aware that imposing linearized polynomial constraints will " +
                                  "constrain the optimization to distributions with fixed " +
                                  "marginals.")
            sign = (1 if self.maximize else -1)
            objective_as_dict = {self.One: 0}
            for mon, coeff in objective.items():
                if not np.isclose(coeff, 0):
                    mon = self._sanitise_monomial(mon)
                    objective_as_dict[mon] = objective_as_dict.get(mon, 0) + (sign * coeff)
            self.objective = objective_as_dict
            if self.supports_problem:
                check_for_uniform_sign = np.array(list(self.objective.values()))
                assert (np.array_equal(check_for_uniform_sign, np.abs(check_for_uniform_sign))
                        or np.array_equal(check_for_uniform_sign, -np.abs(
                            check_for_uniform_sign))), "Cannot evaluate mixed-coefficient objectives for a supports problem."
            self._update_objective()
            return

    def set_upperbounds(self, upperbound_dict: Union[dict, None]) -> None:
        """
        Documentation needed.
        """
        self.reset_upperbounds()
        if upperbound_dict is None:
            return
        sanitized_upperbound_dict = dict()
        for mon, upperbound in upperbound_dict.items():
            mon = self._sanitise_monomial(mon)
            if mon not in sanitized_upperbound_dict.keys():
                sanitized_upperbound_dict[mon] = upperbound
            else:
                old_bound = sanitized_upperbound_dict[mon]
                assert np.isclose(old_bound,
                                  upperbound), f"Contradiction: Cannot set the same monomial {mon} to have different upper bounds."
        self._processed_moment_upperbounds = sanitized_upperbound_dict
        self.update_upperbounds()

    def set_lowerbounds(self, lowerbound_dict: Union[dict, None]) -> None:
        """
        Documentation needed.
        """
        self.reset_lowerbounds()
        if lowerbound_dict is None:
            return
        sanitized_lowerbound_dict = dict()
        for mon, lowerbound in lowerbound_dict.items():
            mon = self._sanitise_monomial(mon)
            if mon not in sanitized_lowerbound_dict.keys():
                sanitized_lowerbound_dict[mon] = lowerbound
            else:
                old_bound = sanitized_lowerbound_dict[mon]
                assert np.isclose(old_bound,
                                  lowerbound), f"Contradiction: Cannot set the same monomial {mon} to have different lower bounds."
        self._processed_moment_lowerbounds = sanitized_lowerbound_dict
        self.update_lowerbounds()

    def set_bounds(self, bounds_dict: Union[dict, None], bound_type: str = 'up') -> None:
        assert bound_type in ['up', 'lo'], ('The bound_type parameter should be'
                                            + ' set to either "up" or "lo"')
        if bound_type == 'up':
            self.set_upperbounds(bounds_dict)
        else:
            self.set_lowerbounds(bounds_dict)

    def _update_objective(self):
        """Process the objective with the information from known_moments
        and semiknown_moments.
        """
        self._processed_objective = self.objective.copy()
        known_keys_to_process = set(self.known_moments.keys()).intersection(self._processed_objective.keys())
        known_keys_to_process.discard(self.One)
        for m in known_keys_to_process:
            value = self.known_moments[m]
            self._processed_objective[self.One] += self._processed_objective[m] * value
            del self._processed_objective[m]
        semiknown_keys_to_process = set(self.semiknown_moments.keys()).intersection(self._processed_objective.keys())
        for v1 in semiknown_keys_to_process:
            c1 = self._processed_objective[v1]
            for (k, v2) in self.semiknown_moments[v1]:
                # obj = ... + c1*v1 + c2*v2,
                # v1=k*v2 implies obj = ... + v2*(c2 + c1*k)
                # therefore we add to the coefficient of v2 the term c1*k
                self._processed_objective[v2] = self._processed_objective.get(v2, 0) + c1 * k
                del self._processed_objective[v1]
        gc.collect(generation=2)  # To reduce memory leaks. Runs after set_values or set_objective.

    def _sanitise_monomial(self, mon: Any, ) -> Union[CompoundMonomial, int]:
        """Bring a monomial into the form used internally.
            NEW: InternalCompoundMonomial are only constructed if in representative form.
            Therefore, if we encounter one, we are good!
        """
        if isinstance(mon, CompoundMonomial):
            return mon
        elif isinstance(mon, (sp.core.symbol.Symbol, sp.core.power.Pow, sp.core.mul.Mul)):
            symbol_to_string_list = flatten_symbolic_powers(mon)
            if len(symbol_to_string_list) == 1:
                try:
                    return self.compound_monomial_from_name_dict[str(symbol_to_string_list[0])]
                except KeyError:
                    pass
            array = np.concatenate([to_numbers(op, self.names)
                                    for op in symbol_to_string_list])
            return self._sanitise_monomial(array)
        elif isinstance(mon, (tuple, list, np.ndarray)):
            array = np.asarray(mon, dtype=self.np_dtype)
            assert array.ndim == 2, "Cannot allow 1d or 3d arrays as monomial representations."
            assert array.shape[-1] == self._nr_properties, "The input does not conform to the operator specification."
            canon = self.to_canonical_memoized(array)
            return self.Monomial(canon) # Automatically adjusts for zero or identity.
        elif isinstance(mon, str):
            # If it is a string, I assume it is the name of one of the
            # monomials in self.list_of_monomials
            try:
                return self.compound_monomial_from_name_dict[mon]
            except KeyError:
                return self._sanitise_monomial(to_numbers(monomial=mon, parties_names=self.names))
        elif isinstance(mon, Real):  # If they are number type
            if np.isclose(float(mon), 1):
                return self.One
            elif np.isclose(float(mon), 0):
                return self.Zero
            else:
                raise Exception(f"Constant monomial {mon} can only be 0 or 1.")
        else:
            raise Exception(f"sanitise_monomial: {mon} is of type {type(mon)} and is not supported.")

    def prepare_solver_arguments(self):
        if self.momentmatrix is None:
            raise Exception("Relaxation is not generated yet. " +
                            "Call 'InflationSDP.get_relaxation()' first")

        assert set(self.known_moments.keys()).issubset(
            self.list_of_monomials), f'Error: Assigning known values outside of moment matrix: {set(self.known_moments.keys()).difference(self.list_of_monomials)}'

        default_return = {"mask_matrices": {mon.name: mon.mask_matrix for mon in self.list_of_monomials},
                    "objective": {m.name: v for m, v in self._processed_objective.items()},
                    "known_vars": {m.name: v for m, v in self.known_moments.items()},
                    "semiknown_vars": {m.name: (v, m2.name) for m, (v, m2) in self.semiknown_moments.items()},
                    "var_equalities": [{m.name: v for m, v in eq.items()} for eq in self.moment_linear_equalities],
                    "var_inequalities": [{m.name: v for m, v in ineq.items()} for ineq in self.moment_linear_inequalities]
                    }
        # Special handling when self.One appears in _processed_moment_lowerbounds or _processed_moment_upperbounds
        if self.One in self.known_moments:
            for m, v in self._processed_moment_lowerbounds.items():
                default_return["var_inequalities"].append({m.name: 1, self.One.name: -v})
            for m, v in self._processed_moment_upperbounds.items():
                default_return["var_inequalities"].append({self.One.name: v, m.name: -1})
        else:
            default_return["known_vars"]['Fake_1'] = 1.
            default_return["mask_matrices"]['Fake_1'] = coo_matrix((self.nof_columns, self.nof_columns)).tocsr()
            for m, v in self._processed_moment_lowerbounds.items():
                default_return["var_inequalities"].append({m.name: 1, 'Fake_1': -v})
            for m, v in self._processed_moment_upperbounds.items():
                default_return["var_inequalities"].append({'Fake_1': v, m.name: -1})
        return default_return


    def solve(self, interpreter: str = 'MOSEKFusion',
              feas_as_optim: bool = False,
              dualise: bool = True,
              solverparameters=None,
              verbose=0,
              core_solver_arguments={}):
        """Call a solver on the SDP relaxation. Upon successful solution, it
        returns the primal and dual objective values along with the solution
        matrices.

        Parameters
        ----------
        interpreter : str, optional
            The solver to be called. By default ``'MOSEKFusion'``.
        feas_as_optim : bool, optional
            Instead of solving the feasibility problem

                :math:`(1) \text{ find vars such that } \Gamma \succeq 0`

            setting this label to ``True`` solves instead the problem

                :math:`(2) \text{ max }\lambda\text{ such that }
                \Gamma - \lambda\cdot 1 \succeq 0.`

            The correspondence is that the result of (2) is positive if (1) is
            feasible, and negative otherwise. By default ``False``.
        dualise : bool, optional
            Optimize the dual problem (recommended). By default ``True``.
        solverparameters : dict, optional
            Extra parameters to be sent to the solver. By default ``None``.
        verbose : int, optional
            Allows the user to increase the verbosity beyond the InflationSDP.verbose level.
        core_solver_arguments : dict, optional
            By default, solve will use the dictionary of SDP keyword arguments given by prepare_solver_arguments().
            However, a user may manually modify the arguments by passing in their own versions of those keyword arguments here.
        """
        if not self._relaxation_has_been_generated:
            raise Exception("Relaxation is not generated yet. " +
                            "Call 'InflationSDP.get_relaxation()' first")
        if feas_as_optim and len(self._processed_objective) > 1:
            warn("You have a non-trivial objective, but set to solve a " +
                          "feasibility problem as optimization. Setting "
                          + "feas_as_optim=False and optimizing the objective...")
            feas_as_optim = False

        # When a keyword appears in both prepare_solver_arguments and core_solver_arguments,
        # we use the value manually specified in core_solver_arguments.
        arguments_to_pass_forward = self.prepare_solver_arguments()
        arguments_to_pass_forward.update(core_solver_arguments)
        solveSDP_arguments = {**arguments_to_pass_forward,
                              "feas_as_optim": feas_as_optim,
                              "verbose": max(verbose, self.verbose),
                              "solverparameters": solverparameters,
                              "solve_dual": dualise}

        self.solution_object, lambdaval, self.status = \
            solveSDP_MosekFUSION(**solveSDP_arguments)

        # Process the solution
        if self.status == 'feasible':
            self.primal_objective = lambdaval
            self.objective_value = lambdaval * (1 if self.maximize else -1)
        else:
            self.primal_objective = 'Could not find a value, as the optimization problem was found to be infeasible.'
            self.objective_value = self.primal_objective
        gc.collect(generation=2)

    ########################################################################
    # PUBLIC ROUTINES RELATED TO THE PROCESSING OF CERTIFICATES            #
    ########################################################################

    def certificate_as_probs(self,
                             clean: bool = True,
                             chop_tol: float = 1e-10,
                             round_decimals: int = 3) -> sp.core.add.Add:
        """Give certificate as symbolic sum of probabilities. The certificate
        of incompatibility is ``cert >= 0``.

        Parameters
        ----------
        clean : bool, optional
            If ``True``, eliminate all coefficients that are smaller than
            ``chop_tol``, normalise and round to the number of decimals
            specified by ``round_decimals``. By default ``False``.
        chop_tol : float, optional
            Coefficients in the dual certificate smaller in absolute value are
            set to zero. By default ``1e-8``.
        round_decimals : int, optional
            Coefficients that are not set to zero are rounded to the number of
            decimals specified. By default ``3``.

        Returns
        -------
        sympy.core.add.Add
            The expression of the certificate in terms or probabilities and
            marginals. The certificate of incompatibility is ``cert >= 0``.
        """
        try:
            dual = self.solution_object['dual_certificate']
        except AttributeError:
            raise Exception("For extracting a certificate you need to solve " +
                            "a problem. Call 'InflationSDP.solve()' first.")
        if len(self.semiknown_moments) > 0:
            Warning("Beware that, because the problem contains linearized " +
                    "polynomial constraints, the certificate is not guaranteed " +
                    "to apply to other distributions.")
        if clean and not np.allclose(list(dual.values()), 0.):
            dual = clean_coefficients(dual, chop_tol, round_decimals)

        polynomial = sp.S.Zero
        for mon, coeff in dual.items():
            if clean and np.isclose(int(coeff), round(coeff, round_decimals)):
                coeff = int(coeff)
            polynomial += coeff * self.name_dict_of_monomials[mon].symbol
        return polynomial

    def certificate_as_string(self,
                              clean: bool = True,
                              chop_tol: float = 1e-10,
                              round_decimals: int = 3) -> str:
        """Give the certificate as a string with the notation of the operators
        in the moment matrix.

        Parameters
        ----------
        clean : bool, optional
            If ``True``, eliminate all coefficients that are smaller than
            ``chop_tol``, normalise and round to the number of decimals
            specified by ``round_decimals``. By default ``True``.
        chop_tol : float, optional
            Coefficients in the dual certificate smaller in absolute value are
            set to zero. By default ``1e-10``.
        round_decimals : int, optional
            Coefficients that are not set to zero are rounded to the number of
            decimals specified. By default ``3``.

        Returns
        -------
        str
            The certificate in terms of symbols representing the monomials in
            the moment matrix. The certificate of infeasibility is ``cert > 0``.
        """
        try:
            dual = self.solution_object['dual_certificate']
        except AttributeError:
            raise Exception("For extracting a certificate you need to solve " +
                            "a problem. Call 'InflationSDP.solve()' first.")
        if len(self.semiknown_moments) > 0:
            if self.verbose > 0:
<<<<<<< HEAD
                warnings.warn("Beware that, because the problem contains linearized " +
                              "polynomial constraints, the certificate is not guaranteed " +
                              "to apply to other distributions.")
=======
                warn("Beware that, because the problem contains linearized " +
                     "polynomial constraints, the certificate is not " +
                     "guaranteed to apply to other distributions")
>>>>>>> fa08be0f

        if clean and not np.allclose(list(dual.values()), 0.):
            dual = clean_coefficients(dual, chop_tol, round_decimals)

        rest_of_dual = dual.copy()
        if '1' in rest_of_dual:
            if clean:
                cert = '{0:.{prec}f}'.format(rest_of_dual.pop('1'),
                                             prec=round_decimals)
            else:
                cert = str(rest_of_dual.pop('1'))
        else:
            cert = ''
        for mon_name, coeff in rest_of_dual.items():
            if mon_name != '0':
                cert += "+" if coeff >= 0 else "-"
                if np.isclose(abs(coeff), 1):
                    cert += mon_name
                else:
                    if clean:
                        cert += '{0:.{prec}f}*{1}'.format(abs(coeff),
                                                          mon_name,
                                                          prec=round_decimals)
                    else:
                        cert += f"{abs(coeff)}*{mon_name}"
        cert += " >= 0"
        return cert[1:] if cert[0] == "+" else cert

    ########################################################################
    # OTHER ROUTINES EXPOSED TO THE USER                                   #
    ########################################################################
    def build_columns(self,
                      column_specification: Union[str, List[List[int]],
                                                  List[sp.core.symbol.Symbol]],
                      max_monomial_length: int = 0,
                      return_columns_numerical: bool = False):
        """Creates the objects indexing the columns of the moment matrix from
        a specification.

        Parameters
        ----------
        column_specification : Union[str, List[List[int]], List[sympy.core.symbol.Symbol]]
            See description in the ``self.generate_relaxation()`` method.
        max_monomial_length : int, optional
            Maximum number of letters in a monomial in the generating set,
            By default ``0``. Example: if we choose ``'local1'`` for
            three parties, it gives the set :math:`\{1, A, B, C, AB, AC, BC,
            ABC\}`. If we set ``max_monomial_length=2``, the generating set is
            instead :math:`\{1, A, B, C, AB, AC, BC\}`. By default ``0`` (no
            limit).
        return_columns_numerical : bool, optional
            Whether to return the columns also in integer array form (like the
            output of ``to_numbers``). By default ``False``.
        """
        columns = None
        if type(column_specification) == list:
            # There are two possibilities: list of lists, or list of symbols
            if type(column_specification[0]) in {list, np.ndarray}:
                if len(np.array(column_specification[1]).shape) == 2:
                    # This is the format that is later parsed by the program
                    columns = [np.array(mon, dtype=self.np_dtype)
                               for mon in column_specification]
                elif len(np.array(column_specification[1]).shape) == 1:
                    # This is the standard specification for the helper
                    columns = self._build_cols_from_specs(column_specification)
                else:
                    raise Exception('The columns are not specified in a valid format.')
            elif type(column_specification[0]) in [int, sp.Symbol,
                                                   sp.core.power.Pow,
                                                   sp.core.mul.Mul,
                                                   sp.core.numbers.One]:
                columns = []
                for col in column_specification:
                    # We also check the type element by element, and not only the first one
                    if type(col) in [int, sp.core.numbers.One]:
                        if not np.isclose(float(col), 1):
                            raise Exception('The columns are not specified in a valid format.')
                        else:
                            columns += [self.identity_operator]
                    elif type(col) in [sp.Symbol, sp.core.power.Pow, sp.core.mul.Mul]:
                        columns += [to_numbers(str(col), self.names)]
                    else:
                        raise Exception('The columns are not specified in a valid format.')
            else:
                raise Exception('The columns are not specified in a valid format.')
        elif type(column_specification) == str:
            if 'npa' in column_specification.lower():
                npa_level = int(column_specification[3:])
                col_specs = [[]]
                # Determine maximum length
                if (max_monomial_length > 0) and (max_monomial_length < npa_level):
                    max_length = max_monomial_length
                else:
                    max_length = npa_level
                for length in range(1, max_length + 1):
                    for number_tuple in itertools.product(
                            *[range(self.nr_parties)] * length
                    ):
                        a = np.array(number_tuple)
                        # Add only if tuple is in increasing order
                        if np.all(a[:-1] <= a[1:]):
                            col_specs += [a.tolist()]
                columns = self._build_cols_from_specs(col_specs)

            elif 'local' in column_specification.lower():
                local_level = int(column_specification[5:])
                local_length = local_level * self.nr_parties
                # Determine maximum length
                if ((max_monomial_length > 0)
                        and (max_monomial_length < local_length)):
                    max_length = max_monomial_length
                else:
                    max_length = local_length

                party_frequencies = []
                for pfreq in itertools.product(
                        *[range(local_level + 1)] * self.nr_parties
                ):
                    if sum(pfreq) <= max_length:
                        party_frequencies.append(list(reversed(pfreq)))
                party_frequencies = sorted(party_frequencies, key=sum)

                col_specs = []
                for pfreq in party_frequencies:
                    lst = []
                    for party in range(self.nr_parties):
                        lst += [party] * pfreq[party]
                    col_specs += [lst]
                columns = self._build_cols_from_specs(col_specs)

            elif 'physical' in column_specification.lower():
                try:
                    inf_level = int(column_specification[8])
                    length = len(column_specification[8:])
                    message = ("Physical monomial generating set party number" +
                               "specification must have length equal to 1 or " +
                               "number of parties. E.g.: For 3 parties, " +
                               "'physical322'.")
                    assert (length == self.nr_parties) or (length == 1), message
                    if length == 1:
                        physmon_lens = [inf_level] * self.nr_sources
                    else:
                        physmon_lens = [int(inf_level)
                                        for inf_level in column_specification[8:]]
                    max_total_mon_length = sum(physmon_lens)
                except:
                    # If no numbers come after, we use all physical operators
                    physmon_lens = self.inflation_levels
                    max_total_mon_length = sum(physmon_lens)

                if max_monomial_length > 0:
                    max_total_mon_length = max_monomial_length

                party_frequencies = []
                for pfreq in itertools.product(*[range(physmon_lens[party] + 1)
                                                 for party in range(self.nr_parties)]
                                               ):
                    if sum(pfreq) <= max_total_mon_length:
                        party_frequencies.append(list(reversed(pfreq)))
                party_frequencies = sorted(party_frequencies, key=sum)

                physical_monomials = []
                for freqs in party_frequencies:
                    if freqs == [0] * self.nr_parties:
                        physical_monomials.append(self.identity_operator)
                    else:
                        physmons_per_party_per_length = []
                        for party, freq in enumerate(freqs):
                            # E.g., if freq = [1, 2, 0], then
                            # physmons_per_party_per_length will be a list of
                            # lists of physical monomials of length 1, 2 and 0
                            if freq > 0:
                                physmons = phys_mon_1_party_of_given_len(
                                    self.hypergraph,
                                    self.inflation_levels,
                                    party, freq,
                                    self.setting_cardinalities,
                                    self.outcome_cardinalities,
                                    self.names,
                                    self._lexorder)
                                physmons_per_party_per_length.append(physmons)

                        for mon_tuple in itertools.product(
                                *physmons_per_party_per_length):
                            physical_monomials.append(
                                self.to_canonical_memoized(np.concatenate(mon_tuple)))
                columns = physical_monomials
            else:
                raise Exception('I have not understood the format of the '
                                + 'column specification')
        else:
            raise Exception('I have not understood the format of the '
                            + 'column specification')

        if not np.array_equal(self._lexorder, self._default_lexorder):
            res_lexrepr = [nb_mon_to_lexrepr(m, self._lexorder).tolist()
                           if (len(m) or m.shape[-1] == 1) else []
                           for m in columns]
            sortd = sorted(res_lexrepr, key=lambda x: (len(x), x))
            columns = [self._lexorder[lexrepr]
                       if lexrepr != [] else self.identity_operator
                       for lexrepr in sortd]

        columns = [np.array(col, dtype=self.np_dtype).reshape((-1, self._nr_properties)) for col in columns]
        columns_symbolical = [to_symbol(col, self.names) for col in columns]
        if return_columns_numerical:
            return columns_symbolical, columns
        else:
            return columns_symbolical

    def clear_known_values(self) -> None:
        """Clears the information about variables assigned to numerical
        quantities in the problem.
        """
        self.set_values(None)

    def write_to_file(self, filename: str):
        """Exports the problem to a file.

        Parameters
        ----------
        filename : str
            Name of the exported file. If no file format is
            specified, it defaults to sparse SDPA format.
        """
        # Determine file extension
        parts = filename.split('.')
        if len(parts) >= 2:
            extension = parts[-1]
        else:
            extension = 'dat-s'
            filename += '.dat-s'

        # Write file according to the extension
        if self.verbose > 0:
            print('Writing the SDP program to', filename)
        if extension == 'dat-s':
            write_to_sdpa(self, filename)
        elif extension == 'csv':
            write_to_csv(self, filename)
        elif extension == 'mat':
            write_to_mat(self, filename)
        else:
            raise Exception('File format not supported. Please choose between' +
                            ' the extensions .csv, .dat-s and .mat.')

    ########################################################################
    # ROUTINES RELATED TO THE GENERATION OF THE MOMENT MATRIX              #
    ########################################################################
    def _build_cols_from_specs(self, col_specs: List[List[int]]) -> None:
        """Build the generating set for the moment matrix taking as input a
        block specified only the number of parties.

        For example, with col_specs=[[], [0], [2], [0, 2]] as input, we
        generate the generating set S={1, A_{inf}_xa, C_{inf'}_zc,
        A_{inf''}_x'a' * C{inf'''}_{z'c'}} where inf, inf', inf'' and inf'''
        represent all possible inflation copies indices compatible with the
        network structure, and x, a, z, c, x', a', z', c' are all possible input
        and output indices compatible with the cardinalities. As further
        examples, NPA level 2 for three parties is built from
        [[], [0], [1], [2], [0, 0], [0, 1], [0, 2], [1, 2], [2, 2]]
        and "local level 1" for three parties is built from
        [[], [0], [1], [2], [0, 1], [0, 2], [1, 2], [0, 1, 2]]

        Parameters
        ----------
        col_specs : List[List[int]]
            The column specification as specified in the method description.
        """
        if self.verbose > 1:
            # Display col_specs in a more readable way such as 1+A+B+AB etc.
            to_print = []
            for col in col_specs:
                if col == []:
                    to_print.append('1')
                else:
                    to_print.append(''.join([self.names[i] for i in col]))
            print("Column structure:", '+'.join(to_print))

        res = []
        allvars = set()
        for block in col_specs:
            if len(block) == 0:
                res.append(self.identity_operator)
                allvars.add('1')
            else:
                meas_ops = []
                for party in block:
                    meas_ops.append(flatten(self.measurements[party]))
                for monomial_factors in itertools.product(*meas_ops):
                    mon = np.array([to_numbers(op, self.names)[0]
                                    for op in monomial_factors], dtype=self.np_dtype)
                    canon = self.to_canonical_memoized(mon)
                    if not np.array_equal(canon, 0):
                        # If the block is [0, 0], and we have the monomial
                        # A**2 which simplifies to A, then A could be included
                        # in the block [0]. We use the convention that [0, 0]
                        # means all monomials of length 2 AFTER simplifications,
                        # so we omit monomials of length 1.
                        if canon.shape[0] == len(monomial_factors):
                            name = to_name(canon, self.names)
                            if name not in allvars:
                                allvars.add(name)
                                if name == '1':
                                    res.append(self.identity_operator)
                                else:
                                    res.append(canon)

        return res

    def _generate_parties(self):
        """Generates all the party operators in the quantum inflation.

        It stores in `self.measurements` a list of lists of measurement
        operators indexed as self.measurements[p][c][i][o] for party p,
        copies c, input i, output o.
        """
        settings = self.setting_cardinalities
        outcomes = self.outcome_cardinalities

        assert len(settings) == len(outcomes), \
            'There\'s a different number of settings and outcomes'
        assert len(settings) == self.hypergraph.shape[1], \
            'The hypergraph does not have as many columns as parties'
        measurements = []
        parties = self.names
        n_states = self.hypergraph.shape[0]
        for pos, [party, ins, outs] in enumerate(zip(parties,
                                                     settings,
                                                     outcomes)):
            party_meas = []
            # Generate all possible copy indices for a party
            all_inflation_indices = itertools.product(
                *[list(range(self.inflation_levels[p_idx]))
                  for p_idx in np.nonzero(self.hypergraph[:, pos])[0]]
            )
            # Include zeros in the positions of states not feeding the party
            all_indices = []
            for inflation_indices in all_inflation_indices:
                indices = []
                i = 0
                for idx in range(n_states):
                    if self.hypergraph[idx, pos] == 0:
                        indices.append('0')
                    elif self.hypergraph[idx, pos] == 1:
                        # The +1 is just to begin at 1
                        indices.append(str(inflation_indices[i] + 1))
                        i += 1
                    else:
                        raise Exception('You don\'t have a proper hypergraph')
                all_indices.append(indices)

            # Generate measurements for every combination of indices.
            # The -1 in outs - 1 is because the use of Collins-Gisin notation
            # (see [arXiv:quant-ph/0306129]), whereby the last operator is
            # understood to be written as the identity minus the rest.
            for indices in all_indices:
                meas = generate_operators(
                    [outs - 1 for _ in range(ins)],
                    party + '_' + '_'.join(indices)
                )
                party_meas.append(meas)
            measurements.append(party_meas)
        return measurements

    def _build_momentmatrix(self) -> Tuple[np.ndarray, Dict]:
        """Generate the moment matrix.
        """
        problem_arr, canonical_mon_as_bytes_to_idx_dict = calculate_momentmatrix(self.generating_monomials,
                                                                        self._notcomm,
                                                                        self._lexorder,
                                                                        verbose=self.verbose,
                                                                        commuting=self.commuting,
                                                                        dtype=self.np_dtype)
        idx_to_canonical_mon_dict = {idx: self.to_2dndarray(mon_as_bytes) for (mon_as_bytes, idx) in
                                     canonical_mon_as_bytes_to_idx_dict.items()}
        del canonical_mon_as_bytes_to_idx_dict
        return problem_arr, idx_to_canonical_mon_dict

    def _calculate_inflation_symmetries(self, generators_only=True) -> np.ndarray:
        """Calculates all the symmetries and applies them to the set of
        operators used to define the moment matrix. The new set of operators
        is a permutation of the old. The function outputs a list of all
        permutations.

        Returns
        -------
        List[List[int]]
            The list of all permutations of the generating columns implied by
            the inflation symmetries.
        """

        symmetry_inducing_sources = [source for source, inf_level in enumerate(self.inflation_levels) if inf_level > 1]
        # inflevel = self.inflation_levels
        # n_sources = self.nr_sources
        if len(symmetry_inducing_sources):
            inflation_symmetries = []
            identity_permutation_of_columns = np.arange(self.nof_columns, dtype=int)
            list_original = [self.from_2dndarray(op) for op in self.generating_monomials]
            for source in tqdm(symmetry_inducing_sources,
                               disable=not self.verbose,
                               desc="Calculating symmetries...    "):
                inflation_symmetries_from_this_source = [identity_permutation_of_columns]
                for permutation in itertools.permutations(range(self.inflation_levels[source])):
                    # We do NOT need to calculate the "symmetry" induced by the identity permutation.
                    if not permutation == tuple(range(self.inflation_levels[source])):
                        permutation_plus = np.hstack(([0], np.array(permutation) + 1)).astype(int)
                        permuted_cols_ind = \
                            apply_source_permutation_coord_input(self.generating_monomials,
                                                                 source,
                                                                 permutation_plus,
                                                                 self.commuting,
                                                                 self._notcomm,
                                                                 self._lexorder)
                        list_permuted = [self.from_2dndarray(op) for op in permuted_cols_ind]
                        try:
                            total_perm = find_permutation(list_permuted, list_original)
                            inflation_symmetries_from_this_source.append(np.asarray(total_perm, dtype=int))
                        except:
                            if self.verbose > 0:
                                warn("The generating set is not closed under source swaps." +
                                              "Some symmetries will not be implemented.")
                inflation_symmetries.append(inflation_symmetries_from_this_source)
            if generators_only:
                inflation_symmetries_flat = list(itertools.chain.from_iterable((perms[1:] for perms in inflation_symmetries)))
                return np.unique(inflation_symmetries_flat, axis=0)
            else:
                inflation_symmetries_flat = [reduce(np.take, perms) for perms in itertools.product(*inflation_symmetries)]
                return np.unique(inflation_symmetries_flat[1:], axis=0)
        else:
            return np.empty((0, len(self.generating_monomials)), dtype=int)

    @staticmethod
    def _apply_inflation_symmetries(momentmatrix: np.ndarray,
                                    inflation_symmetries: np.ndarray,
                                    conserve_memory=False,
                                    verbose=0
                                    ) -> Tuple[np.ndarray, np.ndarray, np.ndarray]:
        """Applies the inflation symmetries to the moment matrix.

        Parameters
        ----------
        momentmatrix : np.ndarray
            The moment matrix.
        unsymidx_to_canonical_mon_dict : Dict
            A dictionary of indices in the moment matrix to their association monomials as 2d numpy arrays.
        inflation_symmetries : List[List[int]]


        It stores in `self.measurements` a list of lists of measurement
        operators indexed as self.measurements[p][c][i][o] for party p,
        copies c, input i, output o.
        """

        if not len(inflation_symmetries):
            default_array = np.arange(momentmatrix.max() + 1)
            return momentmatrix, default_array, default_array
        else:
            unique_values, where_it_matters_flat = np.unique(momentmatrix.flat, return_index=True)
            absent_indices = np.arange(np.min(unique_values))
            symmetric_arr = momentmatrix.copy()

            for permutation in tqdm(inflation_symmetries,
                                    disable=not verbose,
                                    desc="Applying symmetries...       "):
                if not np.array_equal(permutation, np.arange(len(momentmatrix))):
                    if conserve_memory:
                        for i, ip in enumerate(permutation):
                            for j, jp in enumerate(permutation):
                                new_val = symmetric_arr[i, j]
                                if new_val < symmetric_arr[ip, jp]:
                                    symmetric_arr[ip, jp] = new_val
                                    symmetric_arr[jp, ip] = new_val
                    else:
                        np.minimum(symmetric_arr, symmetric_arr[permutation].T[permutation].T, out=symmetric_arr)
            orbits = np.concatenate((absent_indices, symmetric_arr.flat[where_it_matters_flat].flat))
            # Make the orbits go until the representative
            for key, val in enumerate(orbits):
                previous = 0
                changed = True
                while changed:
                    try:
                        val = orbits[val]
                        if val == previous:
                            changed = False
                        else:
                            previous = val
                    except KeyError:
                        warn("Your generating set might not have enough" +
                                      "elements to fully impose inflation symmetries.")
                orbits[key] = val

            old_representative_indices, new_indices, unsym_idx_to_sym_idx = np.unique(orbits,
                                                                                      return_index=True,
                                                                                      return_inverse=True)
            assert np.array_equal(old_representative_indices, new_indices
                                  ), 'Something unexpected happened when calculating orbits.'

            symmetric_arr = unsym_idx_to_sym_idx.take(momentmatrix)
            return symmetric_arr, unsym_idx_to_sym_idx, old_representative_indices

    ########################################################################
    # OTHER ROUTINES                                                       #
    ########################################################################
    def _dump_to_file(self, filename):
        """
        Saves the whole object to a file using `pickle`.

        Parameters
        ----------
        filename : str
            Name of the file.
        """
        import pickle
        with open(filename, 'w') as f:
            pickle.dump(self, f, pickle.HIGHEST_PROTOCOL)<|MERGE_RESOLUTION|>--- conflicted
+++ resolved
@@ -1096,15 +1096,9 @@
                             "a problem. Call 'InflationSDP.solve()' first.")
         if len(self.semiknown_moments) > 0:
             if self.verbose > 0:
-<<<<<<< HEAD
-                warnings.warn("Beware that, because the problem contains linearized " +
-                              "polynomial constraints, the certificate is not guaranteed " +
-                              "to apply to other distributions.")
-=======
                 warn("Beware that, because the problem contains linearized " +
                      "polynomial constraints, the certificate is not " +
                      "guaranteed to apply to other distributions")
->>>>>>> fa08be0f
 
         if clean and not np.allclose(list(dual.values()), 0.):
             dual = clean_coefficients(dual, chop_tol, round_decimals)
