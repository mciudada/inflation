--- conflicted
+++ resolved
@@ -490,59 +490,11 @@
             monomials fixed (``False``). Regardless of this flag, unknowable
             variables can also be fixed.
         """
-<<<<<<< HEAD
         self.reset_values()
 
         if (values is None) or (len(values) == 0):
             self._cleanup_after_set_values()
             return
-=======
-        if isinstance(mon, CompoundMonomial):
-            return mon
-        elif isinstance(mon, (sp.core.symbol.Symbol, sp.core.power.Pow, sp.core.mul.Mul)):
-            symbol_to_string_list = flatten_symbolic_powers(mon)
-            if len(symbol_to_string_list) == 1:
-                try:
-                    return self.compound_monomial_from_name_dict[str(symbol_to_string_list[0])]
-                except KeyError:
-                    pass
-            array = self.interpret_compound_string(symbol_to_string_list)
-            return self._sanitise_monomial(array)
-        elif isinstance(mon, (tuple, list, np.ndarray)):
-            array = np.asarray(mon, dtype=self.np_dtype)
-            assert array.ndim == 2, "Cannot allow 1d or 3d arrays as monomial representations."
-            assert array.shape[-1] == self._nr_properties, "The input does not conform to the operator specification."
-            canon = self.to_canonical_memoized(array)
-            return self.Monomial(canon)  # Automatically adjusts for zero or identity.
-        elif isinstance(mon, str):
-            # If it is a string, I assume it is the name of one of the
-            # monomials in self.list_of_monomials
-            try:
-                return self.compound_monomial_from_name_dict[mon]
-            except KeyError:
-                return self._sanitise_monomial(self.interpret_compound_string(mon))
-        elif isinstance(mon, Real):  # If they are number type
-            if np.isclose(float(mon), 1):
-                return self.One
-            elif np.isclose(float(mon), 0):
-                return self.Zero
-            else:
-                raise Exception(f"Constant monomial {mon} can only be 0 or 1.")
-        else:
-            raise Exception(f"sanitise_monomial: {mon} is of type {type(mon)} and is not supported.")
-
-    def interpret_compound_string(self, compound_monomial_string: Union[str, sp.core.symbol.Expr, int]) -> np.ndarray:
-        if isinstance(compound_monomial_string, sp.core.symbol.Expr):
-            factors = [str(factor) for factor in flatten_symbolic_powers(compound_monomial_string)]
-        elif str(compound_monomial_string) == '1':
-            return self.identity_operator
-        elif isinstance(compound_monomial_string, tuple) or isinstance(compound_monomial_string, list):
-            factors = [str(factor) for factor in compound_monomial_string]
-        else:
-            assert "^" not in compound_monomial_string, "Cannot interpret exponent expressions."
-            factors = compound_monomial_string.split("*")
-        return np.vstack(tuple(self.interpret_atomic_string(factor_string) for factor_string in factors))
->>>>>>> bfe201dd
 
         self.use_lpi_constraints = use_lpi_constraints
 
@@ -830,9 +782,9 @@
                         if not np.isclose(float(col), 1):
                             raise Exception("The columns are not specified in a valid format.")
                         else:
-                            columns += [self.identity_operator]
+                            columns.append(self.identity_operator)
                     elif type(col) in [sp.core.symbol.Symbol, sp.core.power.Pow, sp.core.mul.Mul]:
-                        columns += [to_numbers(str(col), self.names)]
+                        columns.append(self.interpret_compound_string(col))
                     else:
                         raise Exception("The columns are not specified in a valid format.")
             else:
@@ -1160,7 +1112,6 @@
             self.canonsym_ndarray_from_hash_cache[key] = real_repr_mon
         return real_repr_mon
 
-<<<<<<< HEAD
     def _monomial_from_list_of_atomic(self, list_of_AtomicMonomials: List[InternalAtomicMonomial]) -> CompoundMonomial:
         list_of_atoms = []
         for factor in list_of_AtomicMonomials:
@@ -1169,49 +1120,6 @@
                 break
             elif not factor.is_one:
                 list_of_atoms.append(factor)
-=======
-        Parameters
-        ----------
-        column_specification : Union[str, List[List[int]], List[sympy.core.symbol.Symbol]]
-            See description in the ``self.generate_relaxation()`` method.
-        max_monomial_length : int, optional
-            Maximum number of letters in a monomial in the generating set,
-            By default ``0``. Example: if we choose ``"local1"`` for
-            three parties, it gives the set :math:`\{1, A, B, C, AB, AC, BC,
-            ABC\}`. If we set ``max_monomial_length=2``, the generating set is
-            instead :math:`\{1, A, B, C, AB, AC, BC\}`. By default ``0`` (no
-            limit).
-        """
-        columns = None
-        if type(column_specification) == list:
-            # There are two possibilities: list of lists, or list of symbols
-            if type(column_specification[0]) in {list, np.ndarray}:
-                if len(np.array(column_specification[1]).shape) == 2:
-                    # This is the format that is later parsed by the program
-                    columns = [np.array(mon, dtype=self.np_dtype)
-                               for mon in column_specification]
-                elif len(np.array(column_specification[1]).shape) == 1:
-                    # This is the standard specification for the helper
-                    columns = self._build_cols_from_specs(column_specification)
-                else:
-                    raise Exception("The columns are not specified in a valid format.")
-            elif type(column_specification[0]) in [int, sp.core.symbol.Symbol,
-                                                   sp.core.power.Pow,
-                                                   sp.core.mul.Mul,
-                                                   sp.core.numbers.One]:
-                columns = []
-                for col in column_specification:
-                    # We also check the type element by element, and not only the first one
-                    if type(col) in [int, sp.core.numbers.One]:
-                        if not np.isclose(float(col), 1):
-                            raise Exception("The columns are not specified in a valid format.")
-                        else:
-                            columns.append(self.identity_operator)
-                    elif type(col) in [sp.core.symbol.Symbol, sp.core.power.Pow, sp.core.mul.Mul]:
-                        columns.append(self.interpret_compound_string(col))
-                    else:
-                        raise Exception("The columns are not specified in a valid format.")
->>>>>>> bfe201dd
             else:
                 pass
         tuple_of_atoms = tuple(sorted(list_of_atoms))
@@ -1366,14 +1274,8 @@
                 for party in block:
                     meas_ops.append(flatten(self.measurements[party]))
                 for monomial_factors in itertools.product(*meas_ops):
-<<<<<<< HEAD
-                    mon = np.array([to_numbers(op, self.names)[0]
-                                    for op in monomial_factors], dtype=self.np_dtype)
+                    mon   = self._interpret_compound_string(monomial_factors)
                     canon = self._to_canonical_memoized(mon)
-=======
-                    mon = self.interpret_compound_string(monomial_factors)
-                    canon = self.to_canonical_memoized(mon)
->>>>>>> bfe201dd
                     if not np.array_equal(canon, 0):
                         # If the block is [0, 0], and we have the monomial
                         # A**2 which simplifies to A, then A could be included
