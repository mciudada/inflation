"""
The module generates the semidefinite program associated to a quantum inflation
instance (see arXiv:1909.10519).

@authors: Emanuel-Cristian Boghiu, Elie Wolfe, Alejandro Pozas-Kerstjens
"""
import numpy as np
import sympy as sp

from collections import Counter, deque, defaultdict
from functools import reduce
from gc import collect
from itertools import chain, count, product, repeat, combinations
from operator import itemgetter
from numbers import Real
from scipy.sparse import lil_matrix
from tqdm import tqdm
from typing import List, Dict, Tuple, Union, Any
from warnings import warn

from inflation import InflationProblem
from .fast_npa import (nb_all_commuting_q,
                       # apply_source_perm,
                       commutation_matrix,
                       nb_mon_to_lexrepr,
                       reverse_mon,
                       to_canonical_1d_internal
                       )
from .fast_npa import nb_is_knowable as is_knowable
from .monomial_classes import InternalAtomicMonomialSDP, CompoundMomentSDP
from .quantum_tools import (apply_inflation_symmetries,
                            calculate_momentmatrix_1d_internal,
                            construct_normalization_eqs,
                            flatten_symbolic_powers,
                            generate_operators,
                            # reduce_inflation_indices
                            )
from .sdp_utils import solveSDP_MosekFUSION
from .writer_utils import (write_to_csv,
                           write_to_mat,
                           write_to_sdpa)
from ..utils import clean_coefficients, format_permutations
from ..lp.numbafied import nb_outer_bitwise_or


class InflationSDP(object):
    """
    Class for generating and solving an SDP relaxation for quantum inflation.

    Parameters
    ----------
    inflationproblem : InflationProblem
        Details of the scenario.
    supports_problem : bool, optional
        Whether to consider feasibility problems with distributions, or just
        with the distribution's support. By default ``False``.
    verbose : int, optional
        Optional parameter for level of verbose:

            * 0: quiet (default),
            * 1: monitor level: track program process and show warnings,
            * 2: debug level: show properties of objects created.
    """
    constant_term_name = "constant_term"

    def __init__(self,
                 inflationproblem: InflationProblem,
                 supports_problem: bool = False,
                 include_all_outcomes: bool = False,
                 commuting: bool = False,
                 verbose=None) -> None:
        """Constructor for the InflationSDP class.
        """
        self.problem_type = "sdp"
        self.supports_problem = supports_problem
        if verbose is not None:
            if inflationproblem.verbose > verbose:
                warn("Overriding the verbosity from InflationProblem")
            self.verbose = verbose
        else:
            self.verbose = inflationproblem.verbose
        self.InflationProblem = inflationproblem
        self.names = inflationproblem.names
        self.names_to_ints = {name: i + 1 for i, name in enumerate(self.names)}
        if self.verbose > 1:
            print(inflationproblem)

        self.nr_parties = len(self.names)
        self.nr_sources = inflationproblem.nr_sources
        self.hypergraph = inflationproblem.hypergraph
        self.inflation_levels = inflationproblem.inflation_level_per_source
        self.has_children = inflationproblem.has_children
        self.outcome_cardinalities = inflationproblem.outcomes_per_party.copy()
        self.has_children = inflationproblem.has_children.copy()
        if include_all_outcomes or supports_problem:  # HACK to fix detection of incompatible supports. (Can be fixed upon adding set_extra_equalities)
            self.has_children[:] = True


        self.outcome_cardinalities += self.has_children
        self.setting_cardinalities = inflationproblem.settings_per_party
        self._quantum_sources = inflationproblem._nonclassical_sources

        self.measurements = self._generate_parties()
        if self.verbose > 1:
            print("Number of single operator measurements per party:", end="")
            prefix = " "
            for i, measures in enumerate(self.measurements):
                counter = count()
                deque(zip(chain.from_iterable(
                    chain.from_iterable(measures)),
                          counter),
                      maxlen=0)
                print(prefix + f"{self.names[i]}={next(counter)}", end="")
                prefix = ", "
            print()
        self.use_lpi_constraints = False
        self.network_scenario    = inflationproblem.is_network
        self._is_knowable_q_non_networks = inflationproblem._is_knowable_q_non_networks
        self.rectify_fake_setting = inflationproblem.rectify_fake_setting
        # self.factorize_monomial_2d = inflationproblem.factorize_monomial_2d
        self.factorize_moment_1d = inflationproblem.factorize_monomial_1d

        # self._nr_operators = len(flatten(self.measurements))
        self._nr_properties = inflationproblem._nr_properties
        self.np_dtype = inflationproblem._np_dtype
        self.identity_operator = np.empty((0, self._nr_properties),
                                          dtype=self.np_dtype)
        self.zero_operator = np.zeros((1, self._nr_properties),
                                      dtype=self.np_dtype)

        # Define default lexicographic order through np.lexsort
        # lexorder = self._interpret_name(flatten(self.measurements))
        # lexorder = np.concatenate((self.zero_operator, lexorder))
        # self._default_lexorder = lexorder[np.lexsort(np.rot90(lexorder))]
        self._default_lexorder = np.concatenate((self.zero_operator, inflationproblem._lexorder)).astype(self.np_dtype)
        self._nr_operators = inflationproblem._nr_operators + 1
        self.blank_bool_vec = np.zeros(self._nr_operators, dtype=bool)
        self._lexorder = self._default_lexorder.copy()
        self._lexorder_len = len(self._lexorder)
        self.lexorder_symmetries = np.pad(inflationproblem.lexorder_symmetries + 1, ((0, 0), (1, 0)))
        # HACK: Override inflationproblem's _lexorder_for_factorization attribute to make factorize_1d work
        # all_unique_inflation_indices, _lexorder_for_factorization  = np.unique(self._lexorder[:, 1:-2], axis=0, return_inverse=True)
        # inflationproblem._inflation_indices_hash = {op.tobytes(): i for i, op
        #                                 in enumerate(all_unique_inflation_indices.astype(self.np_dtype))}
        # inflationproblem._lexorder_for_factorization = _lexorder_for_factorization
        # inflationproblem._inflation_indices_overlap = nb_overlap_matrix(all_unique_inflation_indices)

        self._lexrepr_to_names = np.hstack((["0"], inflationproblem._lexrepr_to_names))
        self._lexrepr_to_symbols = np.hstack(([sp.S.Zero], inflationproblem._lexrepr_to_symbols))




        #Construct orthogonality matrix for recognizing zeros
        self._orthomat = np.zeros((self._lexorder_len, self._lexorder_len), dtype=bool)
        for ((i, j), (op_i, op_j)) in zip(
                combinations(range(self._lexorder_len), 2),
                combinations(self._lexorder, 2),
        ):
            if (op_i[-1] != op_j[-1] and np.array_equal(op_i[:-1], op_j[:-1])):
                self._orthomat[i, j] = True
                self._orthomat[j, i] = True
        self._orthomat[:, 0] = True
        self._orthomat[0, :] = True

        # Translating the compatibility matrix of InflationProblem to
        # a commutativity matrix for InflationSDP.
        # # InflationProblem has more operators in ._lexorder than InflationSDP
        # This is because events with the last outcome are included in
        # InflationProblem. We carefully avoid this by using .mon_to_lexrepr
        # of InflationProblem on the operators in InflationSDP._lexorder
        assert np.allclose(self._lexorder[0], self.zero_operator), \
            "The first element of the lexorder should be the zero operator"
        self._default_notcomm = \
            np.pad(np.invert(self.InflationProblem._compatible_measurements +
                              self._orthomat[1:, 1:] +
                              np.eye(self._lexorder_len - 1, dtype=bool)
                              ),
                       ((1, 0), (1, 0)))

        self._notcomm = self._default_notcomm.copy()

        if (self._quantum_sources.size == 0) or commuting:
            self.all_operators_commute = True
            self._quantum_sources = np.array([0])  # Dummy value, numba does
                                                   # not like empty arrays
            self._default_notcomm = np.zeros(
                (self._lexorder_len, self._lexorder_len), dtype=bool)
            self._notcomm = self._default_notcomm
            self.all_commuting_q_2d = lambda mon: True
            self.all_commuting_q_1d = lambda lexmon: True
        else:
            self.all_operators_commute = False
            self._default_notcomm = commutation_matrix(self._lexorder,
                                                       self._quantum_sources,
                                                       self.all_operators_commute)
            self._notcomm = self._default_notcomm.copy()
            self.all_commuting_q_2d = lambda mon: nb_all_commuting_q(mon,
                                                                     self._lexorder,
                                                                     self._notcomm)
            self.all_commuting_q_1d = lambda lexmon: not self._notcomm[np.ix_(lexmon, lexmon)].any()



        # self.canon_ndarray_from_hash    = dict()  # TO DEPRECATE
        # self.canonsym_ndarray_from_hash = dict()  # TO DEPRECATE
        self.canon_lexmon_from_hash     = dict()
        self.canonsym_lexmon_from_hash  = dict()
        # These next properties are reset during generate_relaxation, but
        # are needed in init so as to be able to test the Monomial constructor
        # function without generate_relaxation.
        self.atomic_monomial_from_hash  = dict()
        self.monomial_from_atoms        = dict()
        self.monomial_from_name         = dict()
        self.Zero = self.Moment_2d(self.zero_operator, idx=0)
        self.One  = self.Moment_2d(self.identity_operator, idx=1)
        self._relaxation_has_been_generated = False

    ###########################################################################
    # MAIN ROUTINES EXPOSED TO THE USER                                       #
    ###########################################################################
    def generate_relaxation(self,
                            column_specification:
                            Union[str,
                                  List[List[int]],
                                  List[sp.core.symbol.Symbol]] = "npa1"
                            ) -> None:
        r"""Creates the SDP relaxation of the quantum inflation problem using
        the `NPA hierarchy <https://www.arxiv.org/abs/quant-ph/0607119>`_ and
        applies the symmetries inferred from inflation.

        It takes as input the generating set of monomials :math:`\{M_i\}_i`.
        The moment matrix :math:`\Gamma` is defined by all the possible inner
        products between these monomials:

        .. math::

            \Gamma[i, j] := \operatorname{tr} (\rho \cdot M_i^\dagger M_j).

        The set :math:`\{M_i\}_i` is specified by the parameter
        ``column_specification``.

        In the inflated graph there are many symmetries coming from invariance
        under swaps of the copied sources, which are used to remove variables
        in the moment matrix.

        Parameters
        ----------
        column_specification : Union[str, List[List[int]], List[sympy.core.symbol.Symbol]]
            Describes the generating set of monomials :math:`\{M_i\}_i`.

            * `(str)` ``"npaN"``: where N is an integer. This represents level
              N in the Navascues-Pironio-Acin hierarchy
              (`arXiv:quant-ph/0607119
              <https://www.arxiv.org/abs/quant-ph/0607119>`_).
              For example, level 3 with measurements :math:`\{A, B\}` will give
              the set :math:`\{1, A, B, AA, AB, BB, AAA, AAB, ABB, BBB\}` for
              all inflation, input and output indices. This hierarchy is known
              to converge to the quantum set for :math:`N\rightarrow\infty`.

            * `(str)` ``"localN"``: where N is an integer. Local level N
              considers monomials that have at most N measurement operators per
              party. For example, ``local1`` is a subset of ``npa2``; for two
              parties, ``npa2`` is :math:`\{1, A, B, AA, AB, BB\}` while
              ``local1`` is :math:`\{1, A, B, AB\}`.

            * `(str)` ``"physicalN"``: The subset of local level N with only
              operators that have non-negative expectation values with any
              state. N cannot be greater than the smallest number of copies of
              a source in the inflated graph. For example, in the scenario
              A-source-B-source-C with 2 outputs and no inputs, ``physical2``
              only gives 5 possibilities for B: :math:`\{1, B^{1,1}_{0|0},
              B^{2,2}_{0|0}, B^{1,1}_{0|0}B^{2,2}_{0|0},
              B^{1,2}_{0|0}B^{2,1}_{0|0}\}`. There are no other products where
              all operators commute. The full set of physical generating
              monomials is built by taking the cartesian product between all
              possible physical monomials of each party.

            * `List[List[int]]`: This encodes a party block structure.
              Each integer encodes a party. Within a party block, all missing
              input, output and inflation indices are taken into account. For
              example, ``[[], [0], [1], [0, 1]]`` gives the set :math:`\{1, A,
              B, AB\}`, which is the same as ``local1``. The set ``[[], [0],
              [1], [2], [0, 0], [0, 1], [0, 2], [1, 1], [1, 2], [2, 2]]`` is
              the same as :math:`\{1, A, B, C, AA, AB, AC, BB, BC, CC\}`, which
              is the same as ``npa2`` for three parties. ``[[]]`` encodes the
              identity element.

            * `List[sympy.core.symbol.Symbol]`: one can also fully specify the
              generating set by giving a list of symbolic operators built from
              the measurement operators in ``InflationSDP.measurements``. This
              list needs to have the identity ``sympy.S.One`` as the first
              element.
        """
        self.atomic_monomial_from_hash  = dict()
        self.monomial_from_atoms        = dict()
        self.monomial_from_name         = dict()
        self.Zero = self.Moment_2d(self.zero_operator, idx=0)
        self.One  = self.Moment_2d(self.identity_operator, idx=1)

        self.build_columns(column_specification)
        collect()
        if self.verbose > 0:
            print("Number of columns in the moment matrix:", self.n_columns)

        # Calculate the moment matrix without the inflation symmetries
        unsymmetrized_mm, unsymmetrized_corresp = self._build_momentmatrix_1d_internal()
        symmetrization_required = np.any(self.inflation_levels - 1)
        additional_var = 0
        if self.verbose > 1:
            extra_msg = (" before symmetrization" if symmetrization_required
                         else "")
            if 0 in unsymmetrized_mm.flat:
                additional_var = 1
            print("Number of variables" + extra_msg + ":",
                  len(unsymmetrized_corresp) + additional_var)

        # Calculate the inflation symmetries
        self.columns_symmetries = self._discover_columns_symmetries()

        # Apply the inflation symmetries to the moment matrix
        self.momentmatrix, self.orbits, representative_unsym_idxs = \
            apply_inflation_symmetries(unsymmetrized_mm,
                                       self.columns_symmetries,
                                       self.verbose)
        self.symmetrized_corresp = \
            {self.orbits[idx]: unsymmetrized_corresp[idx]
             for idx in representative_unsym_idxs.flat if idx >= 1}
        # unsymidx_from_hash = {self._from_2dndarray(mon): idx for (idx, mon) in
        #                       unsymmetrized_corresp.items()
        #                       if self.all_commuting_q_2d(mon)}
        # for (hash, idx) in unsymidx_from_hash.items():
        #     self.canonsym_ndarray_from_hash[hash] = \
        #         self.symmetrized_corresp[self.orbits[idx]]
        if self.verbose > 0:
            extra_msg = (" after symmetrization" if symmetrization_required
                         else "")
            print(f"Number of variables{extra_msg}: "
                  + f"{len(self.symmetrized_corresp)+additional_var}")
        del unsymmetrized_mm, unsymmetrized_corresp, \
            symmetrization_required, additional_var
        # This is a good time to reclaim memory, as unsymmetrized_mm can be GBs
        collect()

        self.momentmatrix_has_a_zero, self.momentmatrix_has_a_one = \
            np.in1d([0, 1], self.momentmatrix.ravel())

        # Associate Monomials to the remaining entries. The zero monomial is
        # not stored during calculate_momentmatrix
        self.compmoment_from_idx = dict()
        if self.momentmatrix_has_a_zero:
            self.compmoment_from_idx[0] = self.Zero
        for (idx, lexmon) in tqdm(self.symmetrized_corresp.items(),
                               disable=not self.verbose,
                               desc="Initializing monomials   "):
            self.compmoment_from_idx[idx] = self.Moment_1d(lexmon, idx)
        self.first_free_idx = max(self.compmoment_from_idx.keys()) + 1

        self.moments = list(self.compmoment_from_idx.values())

        self.monomials = list(self.compmonomial_from_idx.values())
        assert all(v == 1 for v in Counter(self.monomials).values()), \
            "Multiple indices are being associated to the same monomial"
        knowable_atoms = set()
        for mon in self.moments:
            knowable_atoms.update(mon.knowable_factors)
        self.knowable_atoms = [self._moment_from_atoms([atom])
                               for atom in knowable_atoms]
        del knowable_atoms

        _counter = Counter([mon.knowability_status for mon in self.moments])
        self.n_knowable           = _counter["Knowable"]
        self.n_something_knowable = _counter["Semi"]
        self.n_unknowable         = _counter["Unknowable"]
        if self.verbose > 1:
            print(f"The problem has {self.n_knowable} knowable moments, " +
                  f"{self.n_something_knowable} semi-knowable moments, " +
                  f"and {self.n_unknowable} unknowable moments.")

        if self.all_operators_commute:
            self.hermitian_moments = self.moments
        else:
            self.hermitian_moments = [mon for mon in self.moments
                                      if mon.is_hermitian]
            if self.verbose > 1:
                print(f"The problem has {len(self.hermitian_moments)} " +
                      "non-negative moments.")

        # This dictionary useful for certificates_as_probs
        self.names_to_symbols = {mon.name: mon.symbol
                                 for mon in self.moments}
        self.names_to_symbols[self.constant_term_name] = sp.S.One

        # In non-network scenarios we do not use Collins-Gisin notation for
        # some variables, so there exist normalization constraints between them
        self.minimal_equalities = []
        if not self.network_scenario or self.supports_problem:
            self.column_level_equalities = self._discover_normalization_eqns()
            self.idx_level_equalities    = construct_normalization_eqs(
                                                self.column_level_equalities,
                                                self.momentmatrix,
                                                self.verbose)
            if self.verbose > 1 and len(self.idx_level_equalities):
                print("Number of normalization equalities:",
                      len(self.idx_level_equalities))
            for (norm_idx, summation_idxs) in self.idx_level_equalities:
                eq_dict = {self.compmoment_from_idx[norm_idx]: 1}
                eq_dict.update(zip(
                    itemgetter(*summation_idxs)(self.compmoment_from_idx),
                    repeat(-1)
                ))
                self.minimal_equalities.append(eq_dict)

        self.minimal_inequalities = []
        self.moment_upperbounds  = dict()
        self.moment_lowerbounds  = {m: 0. for m in self.hermitian_moments}

        self.set_objective(None)
        self.set_values(None)

        self.maskmatrices = dict()
        self._relaxation_has_been_generated = True

    def set_extra_equalities(self,
                             extra_equalities: Union[list, None]) -> None:
        """Set extra equality constraints for the SDP.

        Parameters
        ----------
        extra_equalities : Union[list, None]
            List of additional equality constraints in the form of dictionaries
            (keys can be instances of `CompoundMonomial`, Symbols, strings, or
            integers), or SymPy expressions.
        """
        self.extra_equalities = []  # reset every time
        if not extra_equalities or extra_equalities is None:
            return
        self.extra_equalities = [self._sanitize_dict(eq)
                                 for eq in extra_equalities]

    def set_extra_inequalities(self,
                               extra_inequalities: Union[list, None]) -> None:
        """Set extra inequality constraints for the SDP.

        Parameters
        ----------
        extra_inequalities : Union[list, None]
            List of additional inequality constraints in the form of
            dictionaries (keys can be instances of `CompoundMonomial`, Symbols,
            strings, or integers) or SymPy expressions.
        """
        self.extra_inequalities = []  # reset every time
        if not extra_inequalities or extra_inequalities is None:
            return
        self.extra_inequalities = [self._sanitize_dict(ineq)
                                   for ineq in extra_inequalities]

    def _sanitize_dict(self, input_dict: Any) -> Dict:
        if isinstance(input_dict, sp.core.expr.Expr):
            if input_dict.free_symbols:
                input_dict_copy = {k: float(v) for k, v in sp.expand(
                    input_dict).as_coefficients_dict().items()}
            else:
                input_dict_copy = dict()
        else:
            input_dict_copy = input_dict
        output_dict = defaultdict(int)
        for k, v in input_dict_copy.items():
            if not np.isclose(v, 0):
                output_dict[self._sanitise_moment(k)] += v
        return output_dict

    @property
    def moment_equalities(self) -> list[dict]:
        """All equalities (minimal and extra) as one list of dictionaries."""
        return self.minimal_equalities + self.extra_equalities

    @property
    def moment_inequalities(self) -> list[dict]:
        """All inequalities (minimal and extra) as one list of dictionaries."""
        return self.minimal_inequalities + self.extra_inequalities

    def set_bounds(self,
                   bounds: Union[dict, None],
                   bound_type: str = "up") -> None:
        r"""Set numerical lower or upper bounds on the moments generated in the
        SDP relaxation. The bounds are at the level of the SDP variables,
        and do not take into consideration non-convex constraints. E.g., two
        individual lower bounds, :math:`p_A(0|0) \geq 0.1` and
        :math:`p_B(0|0) \geq 0.1` do not directly impose the constraint
        :math:`p_A(0|0)*p_B(0|0) \geq 0.01`, which should be set manually if
        needed.

        Parameters
        ----------
        bounds : Union[dict, None]
            A dictionary with keys as monomials and values being the bounds.
            The keys can be either CompoundMonomial objects, or names (`str`)
            of Monomial objects.
        bound_type : str, optional
            Specifies whether we are setting upper (``"up"``) or lower
            (``"lo"``) bounds, by default "up".

        Examples
        --------
        >>> set_bounds({"pAB(00|00)": 0.2}, "lo")
        """
        assert bound_type in ["up", "lo"], \
            "The 'bound_type' argument should be either 'up' or 'lo'"
        if bounds is None:
            return
        # Sanitize list of bounds
        sanitized_bounds = dict()
        for mon, bound in bounds.items():
            mon = self._sanitise_moment(mon)
            if mon not in sanitized_bounds.keys():
                sanitized_bounds[mon] = bound
            else:
                old_bound = sanitized_bounds[mon]
                assert np.isclose(old_bound, bound), \
                    (f"Contradiction: Cannot set the same monomial {mon} to " +
                     "have different upper bounds.")
        if bound_type == "up":
            self._reset_upperbounds()
            self.moment_upperbounds = sanitized_bounds
        else:
            self._reset_lowerbounds()
            self.moment_lowerbounds.update(sanitized_bounds)
        self._update_bounds(bound_type)

    def set_distribution(self,
                         prob_array: Union[np.ndarray, None],
                         use_lpi_constraints=False,
                         shared_randomness=False) -> None:
        r"""Set numerically all the knowable (and optionally semiknowable)
        moments according to the probability distribution specified.

        Parameters
        ----------
            prob_array : numpy.ndarray
                Multidimensional array encoding the distribution, which is
                called as ``prob_array[a,b,c,...,x,y,z,...]`` where
                :math:`a,b,c,\dots` are outputs and :math:`x,y,z,\dots` are
                inputs. Note: even if the inputs have cardinality 1 they must
                be specified, and the corresponding axis dimensions are 1.
                The parties' outcomes and measurements must be appear in the
                same order as specified by the ``order`` parameter in the
                ``InflationProblem`` used to instantiate ``InflationSDP``.

            use_lpi_constraints : bool, optional
                Specification whether linearized polynomial constraints (see,
                e.g., Eq. (D6) in `arXiv:2203.16543
                <http://www.arxiv.org/abs/2203.16543/>`_) will be imposed or
                not. By default ``False``.
            shared_randomness : bool, optional
                Specification whether higher order monomials may be calculated.
                If universal shared randomness is present (i.e., the flag is
                ``True``), only atomic monomials are assigned numerical values.
        """
        if prob_array is not None:
            knowable_values = {atom: atom.compute_marginal(prob_array)
                               for atom in self.knowable_atoms}
        else:
            knowable_values = dict()

        self.set_values(knowable_values,
                        use_lpi_constraints=use_lpi_constraints,
                        only_specified_values=shared_randomness)

    def set_objective(self,
                      objective: Union[sp.core.expr.Expr,
                                       dict,
                                       None],
                      direction: str = "max") -> None:
        """Set or change the objective function of the polynomial optimization
        problem.

        Parameters
        ----------
        objective : Union[sp.core.expr.Expr, dict, None]
            The objective function, either as a combination of sympy symbols,
            as a dictionary with keys the moments or their names, and as
            values the corresponding coefficients, or ``None`` for clearing
            a previous objective.
        direction : str, optional
            Direction of the optimization (``"max"``/``"min"``). By default
            ``"max"``.
        """
        assert (not self.supports_problem) or (objective is None), \
            "Supports problems do not support specifying objective functions."
        assert direction in ["max", "min"], ("The 'direction' argument should "
                                             + " be either 'max' or 'min'")

        self._reset_objective()
        if direction == "max":
            self.maximize = True
        else:
            self.maximize = False
        if objective is None:
            return
        else:
            if self.use_lpi_constraints and self.verbose > 0:
                warn("You have the flag `use_lpi_constraints` set to True. Be "
                     + "aware that imposing linearized polynomial constraints "
                     + "will constrain the optimization to distributions with "
                     + "fixed marginals.")
            sign = (1 if self.maximize else -1)
<<<<<<< HEAD
            self.objective = {mon: (sign * coeff) for mon, coeff
                              in self._sanitize_dict(objective).items()}
            self.objective.setdefault(self.One, 0)
=======
            objective_dict = {self.One: 0}
            for mon, coeff in objective.items():
                if not np.isclose(coeff, 0):
                    mon = self._sanitise_moment(mon)
                    objective_dict[mon] = \
                        objective_dict.get(mon, 0) + (sign * coeff)
            self.objective = objective_dict
>>>>>>> 12267eb2
            surprising_objective_terms = {mon for mon in self.objective.keys()
                                          if mon not in self.moments}
            assert len(surprising_objective_terms) == 0, \
                ("When interpreting the objective we have encountered at " +
                 "least one monomial that does not appear in the original " +
                 f"moment matrix:\n\t{surprising_objective_terms}")
            self._update_objective()

    def update_values(self,
                   values: Union[Dict[Union[CompoundMomentSDP,
                                            InternalAtomicMonomialSDP,
                                            sp.core.symbol.Symbol,
                                            str],
                                      Union[float, sp.core.expr.Expr]],
                                 None],
                   use_lpi_constraints: bool = False,
                   only_specified_values: bool = False) -> None:
        """Directly assign numerical values to variables in the moment matrix.
        This is done via a dictionary where keys are the variables to have
        numerical values assigned (either in their operator form, in string
        form, or directly referring to the variable in the moment matrix), and
        the values are the corresponding numerical quantities.

        Parameters
        ----------
        values : Union[None, Dict[Union[CompoundMomentSDP, InternalAtomicMonomialSDP, sympy.core.symbol.Symbol, str], float]]
            The description of the variables to be assigned numerical values
            and the corresponding values. The keys can be either of the
            Monomial class, symbols or strings (which should be the name of
            some Monomial).

        use_lpi_constraints : bool
            Specification whether linearized polynomial constraints (see, e.g.,
            Eq. (D6) in arXiv:2203.16543) will be imposed or not.

        only_specified_values : bool
            Specifies whether one wishes to fix only the variables provided
            (``True``), or also the variables containing products of the
            monomials fixed (``False``). Regardless of this flag, unknowable
            variables can also be fixed.
        """
        if (values is None) or len(values) == 0:
            return

        self._reset_solution()

        self.use_lpi_constraints = use_lpi_constraints

        if (len(self.objective) > 1) and self.use_lpi_constraints:
            warn("You have an objective function set. Be aware that imposing "
                 + "linearized polynomial constraints will constrain the "
                 + "optimization to distributions with fixed marginals.")

        # It is funny to set values to moments created from operators that do
        # not commute with each other, so we display a warning.
        non_all_commuting_moments = set()
        for moment, value in values.items():
            moment = self._sanitise_moment(moment)
            self.known_moments[moment] = value
            if (self.verbose > 0) and (not moment.is_all_commuting):
                non_all_commuting_moments.add(moment)
        if (len(non_all_commuting_moments) >= 1) and (self.verbose > 0):
            warn("When setting values, we encountered at least one monomial " +
                 "with noncommuting operators:\n\t" +
                 str(non_all_commuting_moments))
        del non_all_commuting_moments
        if not only_specified_values:
            atomic_knowns = {mon.factors[0]: val
                             for mon, val in self.known_moments.items()
                             if len(mon) == 1}
            atomic_knowns.update({atom.dagger: val
                                  for atom, val in atomic_knowns.items()})
            moments_not_present = set(self.known_moments.keys()
                                        ).difference(self.moments)
            for moment in moments_not_present:
                del self.known_moments[moment]

            # Get the remaining moments that need assignment
            if all(atom.is_knowable for atom in atomic_knowns):
                if not self.use_lpi_constraints:
                    remaining_mons = (mon for mon in self.moments
                                      if ((not mon.is_atomic)
                                          and mon.is_knowable))
                else:
                    remaining_mons = (mon for mon in self.moments
                                      if ((not mon.is_atomic)
                                          and mon.knowability_status
                                          in ["Knowable", "Semi"]))
            else:
                remaining_mons = (mon for mon in self.moments
                                  if not mon.is_atomic)
            surprising_semiknowns = set()
            for moment in remaining_mons:
                value, unknown_factors, known_status = moment.evaluate(
                    atomic_knowns,
                    self.use_lpi_constraints)
                if known_status == "Known":
                    self.known_moments[moment] = value
                elif known_status == "Semi":
                    if self.use_lpi_constraints:
                        unknown_mon = \
                            self._moment_from_atoms(unknown_factors)
                        self.semiknown_moments[moment] = (value, unknown_mon)
                        if self.verbose > 0:
                            if unknown_mon not in self.moments:
                                surprising_semiknowns.add(unknown_mon)
                else:
                    pass
            if (len(surprising_semiknowns) >= 1) and (self.verbose > 0):
                warn("When processing LPI constraints we encountered at " +
                     "least one monomial that does not appear in the " +
                     f"original moment matrix:\n\t{surprising_semiknowns}")
            del atomic_knowns, surprising_semiknowns
        self._cleanup_after_set_values()

    def set_values(self, values, **kwargs):
        r"""Exactly like update_values, except it resets all known values to zero
        as an intermediate step
        """
        self._reset_values()
        if (values is None) or len(values) == 0:
            self._cleanup_after_set_values()
            return
        else:
            self.update_values(values, **kwargs)
            return

    def solve(self,
              interpreter="MOSEKFusion",
              feas_as_optim=False,
              dualise=True,
              solverparameters=None,
              solver_arguments={},
              verbose: int = -1) -> None:
        r"""Call a solver on the SDP relaxation. Upon successful solution, it
        returns the primal and dual objective values along with the solution
        matrices.

        Parameters
        ----------
        interpreter : str, optional
            The solver to be called. By default ``"MOSEKFusion"``.
        feas_as_optim : bool, optional
            Instead of solving the feasibility problem

                :math:`(1) \text{ find vars such that } \Gamma \succeq 0`

            setting this label to ``True`` solves instead the problem

                :math:`(2) \text{ max }\lambda\text{ such that }
                \Gamma - \lambda\cdot 1 \succeq 0.`

            The correspondence is that the result of (2) is positive if (1) is
            feasible, and negative otherwise. By default ``False``.
        dualise : bool, optional
            Optimize the dual problem (recommended). By default ``True``.
        solverparameters : dict, optional
            Extra parameters to be sent to the solver. By default ``None``.
        solver_arguments : dict, optional
            By default, solve will use the dictionary of SDP keyword arguments
            given by ``_prepare_solver_arguments()``. However, a user may
            manually override these arguments by passing their own here.
        verbose : int, optional
            How much information to display to the user. By default, ``-1``
            (which sets it to ``self.verbose``).
        """
        if not self._relaxation_has_been_generated:
            raise Exception("Relaxation is not generated yet. " +
                            "Call \"InflationSDP.get_relaxation()\" first")
        if feas_as_optim and len(self._processed_objective) > 1:
            warn("You have a non-trivial objective, but set to solve a " +
                 "feasibility problem as optimization. Setting "
                 + "feas_as_optim=False and optimizing the objective...")
            feas_as_optim = False

        real_verbose = self.verbose if verbose == -1 else verbose

        args = self._prepare_solver_arguments()
        args.update(solver_arguments)
        args.update({"feas_as_optim": feas_as_optim,
                     "verbose": real_verbose,
                     "solverparameters": solverparameters,
                     "solve_dual": dualise})

        self.solution_object = solveSDP_MosekFUSION(**args)

        self.status = self.solution_object["status"]
        if self.status == "feasible":
            self.primal_objective = self.solution_object["primal_value"]
            self.objective_value  = self.solution_object["primal_value"]
            self.objective_value *= (1 if self.maximize else -1)
        else:
            self.primal_objective = self.status
            self.objective_value  = self.status
        collect()

    ###########################################################################
    # PUBLIC ROUTINES RELATED TO THE PROCESSING OF CERTIFICATES               #
    ###########################################################################
    def certificate_as_probs(self,
                             clean: bool = True,
                             chop_tol: float = 1e-10,
                             round_decimals: int = 3) -> sp.core.add.Add:
        """Give certificate as symbolic sum of probabilities. The certificate
        of incompatibility is ``cert < 0``.

        Parameters
        ----------
        clean : bool, optional
            If ``True``, eliminate all coefficients that are smaller than
            ``chop_tol``, normalise and round to the number of decimals
            specified by ``round_decimals``. By default ``True``.
        chop_tol : float, optional
            Coefficients in the dual certificate smaller in absolute value are
            set to zero. By default ``1e-10``.
        round_decimals : int, optional
            Coefficients that are not set to zero are rounded to the number of
            decimals specified. By default ``3``.

        Returns
        -------
        sympy.core.add.Add
            The expression of the certificate in terms or probabilities and
            marginals. The certificate of incompatibility is ``cert < 0``.
        """
        try:
            dual = self.solution_object["dual_certificate"]
        except AttributeError:
            raise Exception("For extracting a certificate you need to solve " +
                            "a problem. Call \"InflationSDP.solve()\" first.")
        if len(self.semiknown_moments) > 0:
            warn("Beware that, because the problem contains linearized " +
                 "polynomial constraints, the certificate is not guaranteed " +
                 "to apply to other distributions.")
        if clean and not np.allclose(list(dual.values()), 0.):
            dual = clean_coefficients(dual, chop_tol, round_decimals)

        polynomial = sp.S.Zero
        for mon_name, coeff in dual.items():
            if clean and np.isclose(int(coeff), round(coeff, round_decimals)):
                coeff = int(coeff)
            polynomial += coeff * self.names_to_symbols[mon_name]
        return polynomial

    def certificate_as_string(self,
                              clean: bool = True,
                              chop_tol: float = 1e-10,
                              round_decimals: int = 3) -> str:
        """Give the certificate as a string with the notation of the operators
        in the moment matrix. The expression is in the form such that
        satisfaction implies incompatibility.

        Parameters
        ----------
        clean : bool, optional
            If ``True``, eliminate all coefficients that are smaller than
            ``chop_tol``, normalise and round to the number of decimals
            specified by ``round_decimals``. By default ``True``.
        chop_tol : float, optional
            Coefficients in the dual certificate smaller in absolute value are
            set to zero. By default ``1e-10``.
        round_decimals : int, optional
            Coefficients that are not set to zero are rounded to the number of
            decimals specified. By default ``3``.

        Returns
        -------
        str
            The certificate in terms of symbols representing the monomials in
            the moment matrix. The certificate of incompatibility is
            ``cert < 0``.
        """
        try:
            dual = self.solution_object["dual_certificate"]
        except AttributeError:
            raise Exception("For extracting a certificate you need to solve " +
                            "a problem. Call \"InflationSDP.solve()\" first.")
        if len(self.semiknown_moments) > 0:
            if self.verbose > 0:
                warn("Beware that, because the problem contains linearized " +
                     "polynomial constraints, the certificate is not " +
                     "guaranteed to apply to other distributions.")

        if clean and not np.allclose(list(dual.values()), 0.):
            dual = clean_coefficients(dual, chop_tol, round_decimals)

        rest_of_dual = dual.copy()
        constant_value = rest_of_dual.pop(self.constant_term_name, 0)
        constant_value += rest_of_dual.pop(self.One.name, 0)
        if constant_value:
            if clean:
                cert = "{0:.{prec}f}".format(constant_value,
                                             prec=round_decimals)
            else:
                cert = str(constant_value)
        else:
            cert = ""
        for mon_name, coeff in rest_of_dual.items():
            if mon_name != "0":
                cert += "+" if coeff >= 0 else "-"
                if np.isclose(abs(coeff), 1):
                    cert += mon_name
                else:
                    if clean:
                        cert += "{0:.{prec}f}*{1}".format(abs(coeff),
                                                          mon_name,
                                                          prec=round_decimals)
                    else:
                        cert += f"{abs(coeff)}*{mon_name}"
        cert += " < 0"
        return cert[1:] if cert[0] == "+" else cert

    ###########################################################################
    # OTHER ROUTINES EXPOSED TO THE USER                                      #
    ###########################################################################
    #TODO: Natively avoid intermediate 2d-representation in build_columns
    def build_columns(self,
                      column_specification: Union[str,
                                                  List[List[int]],
                                                  List[sp.core.symbol.Symbol]],
                      max_monomial_length: int = 0,
                      symbolic: bool = False) -> List[np.ndarray]:
        r"""Creates the objects indexing the columns of the moment matrix from
        a specification.

        Parameters
        ----------
        column_specification : Union[str, List[List[int]], List[sympy.core.symbol.Symbol]]
            See description in the ``self.generate_relaxation()`` method.
        max_monomial_length : int, optional
            Maximum number of letters in a monomial in the generating set,
            By default ``0``. Example: if we choose ``"local1"`` for
            three parties, it gives the set :math:`\{1, A, B, C, AB, AC, BC,
            ABC\}`. If we set ``max_monomial_length=2``, the generating set is
            instead :math:`\{1, A, B, C, AB, AC, BC\}`. By default ``0`` (no
            limit).
        symbolic: bool, optional
            If ``True``, it returns the columns as a list of sympy symbols
            parsable by `InflationSDP.generate_relaxation()`. By default
            ``False``.
        """
        columns = None
        if type(column_specification) == list:
            # There are two possibilities: list of lists, list of arrays 
            # or list of symbols. If list of lists, then it is the party
            # block encoding. If it is a list of arrays, then it can be either
            # monomials in the 2d encoding, or the 1d encoding.
            if type(column_specification[0]) == list:
                # This is the standard specification for the helper
                columns = self._build_cols_from_specs(column_specification)
            elif type(column_specification[0]) in {np.ndarray}:
                if len(np.array(column_specification[1]).shape) == 2:
                    # This is the 2d encoding, convert it to lexicographic repr
                    columns = [nb_mon_to_lexrepr(np.array(mon,
                                                          dtype=self.np_dtype),
                                                 self._lexorder)
                               for mon in column_specification]
                elif len(np.array(column_specification[1]).shape) == 1:
                    # This is the 1d encoding, make sure the dtype is correct
                    # for compatibility with numba
                    columns = [np.array(mon, dtype=np.intc)
                               for mon in column_specification]
                else:
                    raise Exception("The generating columns are not specified "
                                    + "in a valid format.")
            elif type(column_specification[0]) in [int, sp.core.symbol.Symbol,
                                                   sp.core.power.Pow,
                                                   sp.core.mul.Mul,
                                                   sp.core.numbers.One]:
                columns = []
                for col in column_specification:
                    if type(col) in [int, sp.core.numbers.One]:
                        if not np.isclose(float(col), 1):
                            raise Exception(f"Column {col} is just a number. "
                                            + "Please use a valid format.")
                        else:
                            columns.append(np.array([], dtype=np.intc))
                    elif type(col) in [sp.core.symbol.Symbol,
                                       sp.core.power.Pow,
                                       sp.core.mul.Mul]:
                        columns.append(nb_mon_to_lexrepr(self._interpret_name(col),
                                                         self._lexorder))
                    else:
                        raise Exception(f"The column {col} is not specified " +
                                        "in a valid format.")
            else:
                raise Exception("The generating columns are not specified " +
                                "in a valid format.")
        elif type(column_specification) == str:
            if "npa" in column_specification.lower():
                npa_level = int(column_specification[3:])
                col_specs = [[]]
                if ((max_monomial_length > 0)
                        and (max_monomial_length < npa_level)):
                    max_length = max_monomial_length
                else:
                    max_length = npa_level
                for length in range(1, max_length + 1):
                    for number_tuple in product(
                            *[range(self.nr_parties)] * length
                                                ):
                        a = np.array(number_tuple)
                        # Add only if tuple is in increasing order
                        if np.all(a[:-1] <= a[1:]):
                            col_specs += [a.tolist()]
                columns = self._build_cols_from_specs(col_specs)

            elif (("local" in column_specification.lower())
                  or ("physical" in column_specification.lower())):
                lengths_init = (5 if "local" in column_specification.lower()
                                else 8)
                spec    = column_specification[:lengths_init]
                lengths = column_specification[lengths_init:]
                if len(lengths) == 0:
                    if spec == "local":
                        raise Exception("Please specify a precise local level")
                    else:
                        lengths = [None] * self.nr_parties
                elif len(lengths) == self.nr_parties:
                    lengths = [int(level) for level in lengths]
                else:
                    lengths = [int(lengths)] * self.nr_parties

                if spec == "local":
                    max_length = sum(lengths)
                    # Determine maximum length
                    if ((max_monomial_length > 0)
                            and (max_monomial_length < max_length)):
                        max_length = max_monomial_length

                    party_freqs = sorted((list(pfreq)
                                        for pfreq in product(
                                        *[range(level + 1) for level in lengths]
                                                            )
                                        if sum(pfreq) <= max_length),
                                        key=lambda x: (sum(x), [-p for p in x]))
                    col_specs = []
                    for pfreq in party_freqs:
                        operators = []
                        for party in range(self.nr_parties):
                            operators += [party] * pfreq[party]
                        col_specs += [operators]
                    columns = self._build_cols_from_specs(col_specs)
                else:
                    physmon_per_party \
                        = [self.InflationProblem._generate_compatible_monomials_given_party(
                            party, up_to_length=length, with_last_outcome=self.has_children[party]
                            )
                            for length, party in zip(lengths,
                                                     range(self.nr_parties))
                            ]
                    physical_monomials_as_boolvecs = reduce(nb_outer_bitwise_or, reversed(physmon_per_party))
                    columns = sorted((np.flatnonzero(boolvec).astype(np.intc)+1  # Adjust for sdp lexorder starting with zero
                                      for boolvec in physical_monomials_as_boolvecs
                                      if max_monomial_length == 0 or (boolvec.sum() <= max_monomial_length)),
                                                key=lambda x: (len(x), tuple(x)))
            else:
                raise Exception("I have not understood the format of the "
                                + "column specification")
        else:
            raise Exception("I have not understood the format of the "
                            + "column specification")
        
        self.generating_monomials_1d = columns
        self.genmon_1d_to_index = {tuple(lexmon): i for i, lexmon in
                                   enumerate(self.generating_monomials_1d)}
        if len(self.genmon_1d_to_index) != len(self.generating_monomials_1d):
            self.generating_monomials_1d = sorted(self.generating_monomials_1d, key=lambda x: (len(x), tuple(x)))
            self.genmon_1d_to_index = {tuple(lexmon): i for i, lexmon in enumerate(self.generating_monomials_1d)}
            warn("The generating set of monomials included duplicate elements.")
        self.n_columns = len(self.generating_monomials_1d)
        output = self.generating_monomials_1d
        if symbolic:
            output = [reduce(sp.Mul,
                             self._lexrepr_to_symbols[lexmon],
                             sp.S.One)
                      for lexmon in self.generating_monomials_1d ]
        return output



    def reset(self, which: Union[str, List[str]]) -> None:
        """Reset the various user-specifiable objects in the inflation SDP.

        Parameters
        ----------
        which : Union[str, List[str]]
            The objects to be reset. It can be fed as a single string or a list
            of them. Options include ``"bounds"``, ``"lowerbounds"``,
            ``"upperbounds"``, ``"objective"``, ``"values"``, and ``"all"``.
        """
        if type(which) == str:
            if which == "all":
                self.reset(["values", "bounds", "objective"])
            elif which == "bounds":
                self._reset_lowerbounds()
                self._reset_upperbounds()
            elif which == "lowerbounds":
                self._reset_lowerbounds()
            elif which == "upperbounds":
                self._reset_upperbounds()
            elif which == "objective":
                self._reset_objective()
            elif which == "values":
                self._reset_values()
            else:
                raise Exception(f"The attribute {which} is not part of " +
                                "InflationSDP.")
        else:
            for attr in which:
                self.reset(attr)
        collect()

    def write_to_file(self, filename: str) -> None:
        """Exports the problem to a file.

        Parameters
        ----------
        filename : str
            Name of the exported file. If no file format is specified, it
            defaults to sparse SDPA format. Supported formats are ``.mat``
            (MATLAB), ``.dat-s`` (SDPA), and ``.csv`` (human-readable).
        """
        # Determine file extension
        parts = filename.split(".")
        if len(parts) >= 2:
            extension = parts[-1]
        else:
            extension = "dat-s"
            filename += ".dat-s"

        # Write file according to the extension
        if self.verbose > 0:
            print("Writing the SDP program to", filename)
        if extension == "dat-s":
            write_to_sdpa(self, filename)
        elif extension == "csv":
            write_to_csv(self, filename)
        elif extension == "mat":
            write_to_mat(self, filename)
        else:
            raise Exception("File format not supported. Please choose between "
                            + "the extensions `.csv`, `.dat-s` and `.mat`.")

    ###########################################################################
    # ROUTINES RELATED TO CONSTRUCTING COMPOUND MONOMIAL INSTANCES            #
    ###########################################################################
    def _AtomicMonomial(self,
                        lexmon: np.ndarray) -> InternalAtomicMonomialSDP:
        """Construct an instance of the `InternalAtomicMonomialSDP` class from
        a 1D array description of a monomial.

        See the documentation of the `InternalAtomicMonomial` class for more
        details.

        Parameters
        ----------
        lexmon : numpy.ndarray
            Monomial encoded as a 1D array of integers, where integer
            represents the slots in the lexorder.

        Returns
        -------
        InternalAtomicMonomialSDP
            An instance of the `InternalAtomicMonomial` class representing the
            input 2D array monomial.
        """
        key = tuple(lexmon)
        try:
            return self.atomic_monomial_from_hash[key]
        except KeyError:
            repr_lexmon = self._to_inflation_repr_1d(lexmon)
            new_key      = tuple(repr_lexmon)
            try:
                mon = self.atomic_monomial_from_hash[new_key]
                self.atomic_monomial_from_hash[key] = mon
                return mon
            except KeyError:
                mon = InternalAtomicMonomialSDP(self, repr_lexmon)
                self.atomic_monomial_from_hash[key]     = mon
                self.atomic_monomial_from_hash[new_key] = mon
                return mon

    def Moment_2d(self, array2d: np.ndarray, idx=-1) -> CompoundMomentSDP:
        r"""Create an instance of the `CompoundMomentSDP` class from a 2D array.
        An instance of `CompoundMomentSDP` is a collection of
        `InternalAtomicMonomialSDP` instances.

        Parameters
        ----------
        array2d : numpy.ndarray
            Moment encoded as a 2D array of integers, where each row encodes
            one of the operators appearing in the moment.
        idx : int, optional
            Assigns an integer index to the resulting moment, which can be
            used as an id, by default -1.

        Returns
        -------
        CompoundMomentSDP
            The moment factorised into AtomicMonomials, all brought to
            representative form under inflation symmetries.

        Examples
        --------

        The moment
        :math:`\langle A^{0,2,1}_{x=2,a=3}C^{2,0,1}_{z=1,c=1}
        C^{1,0,2}_{z=0,c=0}\rangle` corresponds to the following 2D array:

        >>> m = np.array([[1, 0, 2, 1, 2, 3],
                          [3, 2, 0, 1, 1, 1],
                          [3, 1, 0, 2, 0, 0]])

        The resulting monomial, ``InflationSDP.Monomial(m)``, is a collection
        of two ``InternalAtomicMonomial`` s,
        :math:`\langle A^{0,1,1}_{x=2,a=3}C^{1,0,1}_{z=1,c=1}\rangle` and
        :math:`\langle C^{1,0,1}_{z=0,c=0}\rangle`, after factorizing the input
        monomial and reducing the inflation indices of each of the factors.
        """
        return self.Moment_1d(self.mon_to_lexrepr(array2d), idx=idx)

    def Moment_1d(self, lexmon: np.ndarray, idx=-1) -> CompoundMomentSDP:
        r"""Create an instance of the `CompoundMomentSDP` class from a 1D array.
        An instance of `CompoundMomentSDP` is a collection of
        `InternalAtomicMonomialSDP` instances.

        Parameters
        ----------
        lexmon : numpy.ndarray
            Moment encoded as a 1D array of integers, indicating positions in
            the _lexorder.
        idx : int, optional
            Assigns an integer index to the resulting moment, which can be
            used as an id, by default -1.

        Returns
        -------
        CompoundMomentSDP
            The moment factorised into AtomicMonomials, all brought to
            representative form under inflation symmetries.
        """
        # HACK: The lexorder of InflationProblem is different from that in InflationSDP!

        _factors = self.factorize_moment_1d(np.asarray(lexmon, dtype=np.intc) - 1,
                                            canonical_order=False)
        list_of_atoms = [self._AtomicMonomial(factor + 1)
                         for factor in _factors if len(factor)]
        mon = self._moment_from_atoms(list_of_atoms)
        mon.attach_idx(idx)
        return mon

    # def _conjugate_ndarray(self,
    #                        mon: np.ndarray,
    #                        apply_only_commutations=True) -> np.ndarray:
    #     """Compute the canonical form of the conjugate of a monomial.
    #
    #     Parameters
    #     ----------
    #     mon : numpy.ndarray
    #         Input monomial that cannot be further factorised.
    #     apply_only_commutations : bool, optional
    #         If ``True``, skip checking if monomial is zero and if there are
    #         square projectors.
    #
    #     Returns
    #     -------
    #     numpy.ndarray
    #         The canonical form of the conjugate of the input monomial under
    #         relabelling through the inflation symmetries.
    #     """
    #     if self.all_commuting_q_2d(mon):
    #         return mon
    #     else:
    #         return self._to_inflation_repr_2d(reverse_mon(mon),
    #                                           apply_only_commutations)
    #
    def _conjugate_lexmon(self,
                           lexmon: np.ndarray,
                           apply_only_commutations=True) -> np.ndarray:
        """Compute the canonical form of the conjugate of a monomial.

        Parameters
        ----------
        mon : numpy.ndarray
            Input monomial that cannot be further factorised in 1d format
        apply_only_commutations : bool, optional
            If ``True``, skip checking if monomial is zero and if there are
            square projectors.

        Returns
        -------
        numpy.ndarray
            The canonical form of the conjugate of the input monomial under
            relabelling through the inflation symmetries.
        """
        if self.all_commuting_q_1d(lexmon):
            return lexmon
        else:
            return self._to_inflation_repr_1d(reverse_mon(lexmon),
                                              apply_only_commutations)

    def _construct_mask_matrices(self) -> None:
        """Helper a function to associate each monomial appearing in the moment
        matrix with a unique mask matrix, as this is relevant to expressing an
        SDP in dual form.
        """
        if self._relaxation_has_been_generated:
            if self.n_columns > 0:
                self.maskmatrices = {
                    mon: lil_matrix(self.momentmatrix == mon.idx)
                    for mon in tqdm(self.moments,
                                    disable=not self.verbose,
                                    desc="Assigning mask matrices  ")
                                     }

    # def _inflation_orbit_and_rep(self,
    #                              monomial: np.ndarray
    #                              ) -> Tuple[set, np.ndarray]:
    #     """Given a monomial as a 2D array, return its representative under
    #     inflation symmetries and its orbit. Only source swaps up to the maximum
    #     index of the source that appears in the monomials are considered.
    #
    #     Parameters
    #     ----------
    #     monomial : numpy.ndarray
    #         Monomial as a 2D array.
    #
    #     Returns
    #     -------
    #     Tuple[set, numpy.ndarray]
    #         The orbit as a set of all monomials explored, and the
    #         representative (i.e, the minimum over said set).
    #     """
    #     inf_levels = monomial[:, 1:-2].max(axis=0)
    #     nr_sources = inf_levels.shape[0]
    #     all_permutations_per_source = [
    #         format_permutations(list(permutations(range(inflevel))))
    #         for inflevel in inf_levels.flat]
    #     seen_hashes = set()
    #     for permutation in product(*all_permutations_per_source):
    #         permuted = monomial.copy()
    #         for source in range(nr_sources):
    #             permuted = apply_source_perm(permuted,
    #                                          source,
    #                                          permutation[source])
    #         permuted = self._to_canonical_memoized(permuted, apply_only_commutations=True)
    #         hash     = self._from_2dndarray(permuted)
    #         seen_hashes.add(hash)
    #         try:
    #             representative = self.canonsym_ndarray_from_hash[hash]
    #             return seen_hashes, representative
    #         except KeyError:
    #             pass
    #     representative = self._to_2dndarray(min(seen_hashes))
    #     return seen_hashes, representative

    def _inflation_orbit_and_rep_1d(self, lexmon: np.ndarray):
        permuted_variants = np.take(self.lexorder_symmetries, lexmon, axis=1)
        permuted_variants = np.unique(permuted_variants, axis=0).astype(int)
        output_variants = [tuple(self._to_canonical_memoized_1d(lexmon_variant,
                                                                apply_only_commutations=True))
                           for lexmon_variant in permuted_variants]
        representative = np.array(min(output_variants), dtype=np.intc)
        return output_variants, representative

    def _moment_from_atoms(self,
                             atoms: List[InternalAtomicMonomialSDP]
                             ) -> CompoundMomentSDP:
        """Build an instance of `CompoundMonomial` from a list of instances
        of `InternalAtomicMonomial`.

        Parameters
        ----------
        atoms : List[InternalAtomicMonomialSDP]
            List of instances of `InternalAtomicMonomial`.

        Returns
        -------
        CompoundMomentSDP
            A `CompoundMonomial` with atomic factors given by `atoms`.
        """
        list_of_atoms = []
        for factor in atoms:
            if factor.is_zero:
                list_of_atoms = [factor]
                break
            elif not factor.is_one:
                list_of_atoms.append(factor)
            else:
                pass
        atoms = tuple(sorted(list_of_atoms))
        conjugate = tuple(sorted(factor.dagger for factor in atoms))
        atoms = min(atoms, conjugate)
        del conjugate
        try:
            mon = self.monomial_from_atoms[atoms]
            return mon
        except KeyError:
            mon = CompoundMomentSDP(atoms)
            try:
                mon.idx = self.first_free_idx
                self.first_free_idx += 1
            except AttributeError:
                pass
            self.monomial_from_atoms[atoms]   = mon
            self.monomial_from_name[mon.name] = mon
            return mon

    def _sanitise_moment(self, moment: Any) -> CompoundMomentSDP:
        """Return a ``CompoundMonomial`` built from ``mon``, where ``mon`` can
        be either the name of a moment as a string, a SymPy variable, a
        monomial encoded as a 2D array, or an integer in case the moment is the
        unit moment or the zero moment.


        Parameters
        ----------
        moment : Any
            The name of a moment as a string, a SymPy variable with the name of
            a valid moment, a 2D array encoding of a moment or an integer in
            case the moment is the unit moment or the zero moment.

        Returns
        -------
        CompoundMomentSDP
            Instance of ``CompoundMonomial`` built from ``mon``.

        Raises
        ------
        Exception
            If ``mon`` is the constant monomial, it can only be numbers 0 or 1
        Exception
            If the type of ``mon`` is not supported.
        """
        if isinstance(moment, CompoundMomentSDP):
            return moment
        elif isinstance(moment, (sp.core.symbol.Symbol,
                                 sp.core.power.Pow,
                                 sp.core.mul.Mul)):
            symbols = flatten_symbolic_powers(moment)
            if len(symbols) == 1:
                try:
                    return self.monomial_from_name[str(symbols[0])]
                except KeyError:
                    pass
            array = np.concatenate([self._interpret_atomic_string(str(op))
                                    for op in symbols])
            return self._sanitise_moment(array)
        elif isinstance(moment, (tuple, list, np.ndarray)):
            array = np.asarray(moment, dtype=self.np_dtype)
            assert array.ndim == 2, \
                "The monomial representations must be 2d arrays."
            assert array.shape[-1] == self._nr_properties, \
                "The input does not conform to the operator specification."
            canon_lexmon = self._to_canonical_memoized_1d(
                self.mon_to_lexrepr(array))
            return self.Moment_1d(canon_lexmon)
        elif isinstance(moment, str):
            try:
                return self.monomial_from_name[moment]
            except KeyError:
                return self._sanitise_moment(self._interpret_name(moment))
        elif isinstance(moment, Real):
            if np.isclose(float(moment), 1):
                return self.One
            elif np.isclose(float(moment), 0):
                return self.Zero
            else:
                raise Exception(f"Constant monomial {moment} can only be 0 or 1.")
        else:
            raise Exception(f"sanitise_monomial: {moment} is of type " +
                            f"{type(moment)} and is not supported.")

    # def _to_inflation_repr_2d(self,
    #                           mon: np.ndarray,
    #                           apply_only_commutations=False) -> np.ndarray:
    #     r"""Apply inflation symmetries to a monomial in order to bring it to
    #     its canonical form.
    #
    #     Example: Assume the monomial is :math:`\langle D^{350}_{00}D^{450}_{00}
    #     D^{150}_{00}E^{401}_{00}F^{031}_{00}\rangle`. In array form, the
    #     information about inflation copies is:
    #
    #     ::
    #
    #         [[3 5 0],
    #          [4 5 0],
    #          [1 5 0],
    #          [4 0 1],
    #          [0 3 1]]
    #
    #     For each column the function assigns to the first row index 1. Then,
    #     the next different one will be 2, and so on. Therefore, the
    #     representative of the monomial above is :math:`\langle D^{110}_{00}
    #     D^{210}_{00} D^{310}_{00} E^{201}_{00} F^{021}_{00} \rangle`.
    #
    #     Parameters
    #     ----------
    #     mon : numpy.ndarray
    #         Input monomial that cannot be further factorised.
    #     apply_only_commutations : bool, optional
    #         If ``True``, skip checking if monomial is zero and if there are
    #         multiple same projectors that square to just one of them.
    #
    #     Returns
    #     -------
    #     numpy.ndarray
    #         The canonical form of the input monomial under relabelling through
    #         the inflation symmetries.
    #     """
    #     key = self._from_2dndarray(mon)
    #     if len(mon) == 0 or np.array_equiv(mon, 0):
    #         self.canonsym_ndarray_from_hash[key] = mon
    #         return mon
    #     else:
    #         pass
    #     try:
    #         return self.canonsym_ndarray_from_hash[key]
    #     except KeyError:
    #         pass
    #     canonical_mon = self._to_canonical_memoized(mon,
    #                                                 apply_only_commutations)
    #     canonical_key = self._from_2dndarray(canonical_mon)
    #     try:
    #         repr_mon = self.canonsym_ndarray_from_hash[canonical_key]
    #         self.canonsym_ndarray_from_hash[key] = repr_mon
    #         return repr_mon
    #     except KeyError:
    #         pass
    #     repr_mon = reduce_inflation_indices(mon)
    #     repr_key = self._from_2dndarray(repr_mon)
    #     try:
    #         real_repr_mon = self.canonsym_ndarray_from_hash[repr_key]
    #         self.canonsym_ndarray_from_hash[key]           = real_repr_mon
    #         self.canonsym_ndarray_from_hash[canonical_key] = real_repr_mon
    #         return real_repr_mon
    #     except KeyError:
    #         pass
    #     other_keys, real_repr_mon = self._inflation_orbit_and_rep(repr_mon)
    #     other_keys.update({key, canonical_key, repr_key})
    #     for key in other_keys:
    #         self.canonsym_ndarray_from_hash[key] = real_repr_mon
    #     return real_repr_mon

    def _to_inflation_repr_1d(self,
                              lexmon: np.ndarray,
                              apply_only_commutations=False) -> np.ndarray:
        r"""Apply inflation symmetries to a monomial in order to bring it to
        its canonical form.

        Parameters
        ----------
        lexmon : numpy.ndarray
            Input monomial that cannot be further factorised.
        apply_only_commutations : bool, optional
            If ``True``, skip checking if monomial is zero and if there are
            multiple same projectors that square to just one of them.

        Returns
        -------
        numpy.ndarray
            The canonical form of the input monomial under relabelling through
            the inflation symmetries.
        """
        key = tuple(lexmon)
        if len(lexmon) == 0 or np.array_equiv(lexmon, 0):
            self.canonsym_lexmon_from_hash[key] = lexmon
            return lexmon
        else:
            pass
        try:
            return self.canonsym_lexmon_from_hash[key]
        except KeyError:
            pass
        canonical_mon = self._to_canonical_memoized_1d(lexmon,
                                                       apply_only_commutations)
        canonical_key = tuple(canonical_mon)
        try:
            repr_mon = self.canonsym_lexmon_from_hash[canonical_key]
            self.canonsym_lexmon_from_hash[key] = repr_mon
            return repr_mon
        except KeyError:
            pass
        # repr_mon = reduce_inflation_indices_1d(lexmon) #SKIP
        # repr_key = tuple(repr_mon)
        # try:
        #     real_repr_mon = self.canonsym_lexmon_from_hash[repr_key]
        #     self.canonsym_lexmon_from_hash[key]           = real_repr_mon
        #     self.canonsym_lexmon_from_hash[canonical_key] = real_repr_mon
        #     return real_repr_mon
        # except KeyError:
        #     pass
        other_keys, real_repr_lexmon = self._inflation_orbit_and_rep_1d(lexmon)
        other_keys.append(key)
        for key in other_keys:
            self.canonsym_lexmon_from_hash[key] = real_repr_lexmon
        return real_repr_lexmon

    ###########################################################################
    # ROUTINES RELATED TO NAME PARSING                                        #
    ###########################################################################
    def _interpret_name(self,
                        monomial: Union[str, sp.core.symbol.Expr, int]
                        ) -> np.ndarray:
        """Build a 2D array encoding of a monomial which can be passed either
        as a string, as a SymPy expression or as an integer.

        Parameters
        ----------
        monomial : Union[str, sympy.core.symbol.Expr, int]
            Input moment.

        Returns
        -------
        numpy.ndarray
            2D array encoding of the input moment.
        """
        if isinstance(monomial, sp.core.symbol.Expr):
            factors = [str(factor)
                       for factor in flatten_symbolic_powers(monomial)]
        elif str(monomial) == '1':
            return self.identity_operator
        elif isinstance(monomial, tuple) or isinstance(monomial, list):
            factors = [str(factor) for factor in monomial]
        else:
            assert "^" not in monomial, "Cannot interpret exponents."
            factors = monomial.split("*")
        return np.vstack(tuple(self._interpret_atomic_string(factor_string)
                               for factor_string in factors))

    def _interpret_atomic_string(self, factor_string: str) -> np.ndarray:
        """Build a 2D array encoding of a moment that cannot be further
        factorised into products of other moments.

        Parameters
        ----------
        factor_string : str
            String representation of a moment in expected value notation, e.g.,
            ``"<A_1_1_1_2*B_2_1_3_4>"``.

        Returns
        -------
        numpy.ndarray
            2D array encoding of the input atomic moment.
        """
        assert ((factor_string[0] == "<" and factor_string[-1] == ">")
                or set(factor_string).isdisjoint(set("| "))), \
            ("Monomial names must be between < > signs, or in conditional " +
             "probability form.")
        if factor_string[0] == "<":
            operators = factor_string[1:-1].split(" ")
            return np.vstack(tuple(self._interpret_operator_string(op_string)
                                   for op_string in operators))
        else:
            return self._interpret_operator_string(factor_string)[np.newaxis]

    def _interpret_operator_string(self, op_string: str) -> np.ndarray:
        """Build a 1D array encoding of an operator passed as a string.

        Parameters
        ----------
        op_string : str
            String representation of an operator, e.g., ``"B_2_1_3_4"``.

        Returns
        -------
        numpy.ndarray
            1D array encoding of the operator.
        """
        components = op_string.replace('∅','0').split("_")
        assert len(components) == self._nr_properties, \
            f"There need to be {self._nr_properties} properties to match " + \
            "the scenario."
        components[0] = self.names_to_ints[components[0]]
        return np.array([int(s) for s in components], dtype=self.np_dtype)

    ###########################################################################
    # ROUTINES RELATED TO THE GENERATION OF THE MOMENT MATRIX                 #
    ###########################################################################
    def _build_cols_from_specs(self, col_specs: List[List[int]]) -> List:
        """Build the generating set for the moment matrix taking as input a
        block specified only the number of parties.

        For example, with ``col_specs=[[], [0], [2], [0, 2]]`` as input, we
        generate the generating set S={1, A_{inf}_xa, C_{inf'}_zc,
        A_{inf''}_x'a' * C{inf'''}_{z'c'}} where inf, inf', inf'' and inf'''
        represent all possible inflation copies indices compatible with the
        network structure, and x, a, z, c, x', a', z', c' are all possible
        input and output indices compatible with the cardinalities. As further
        examples, NPA level 2 for three parties is built from
        ``[[], [0], [1], [2], [0, 0], [0, 1], [0, 2], [1, 2], [2, 2]]``
        and "local level 1" for three parties is built from
        ``[[], [0], [1], [2], [0, 1], [0, 2], [1, 2], [0, 1, 2]]``.

        Parameters
        ----------
        col_specs : List[List[int]]
            The column specification as specified in the method description.

        Returns
        -------
        List[numpy.ndarray]
            The list of operators indexing the columns, in array form.
        """
        if self.verbose > 1:
            # Display col_specs in a readable way
            to_print = []
            for specs in col_specs:
                to_print.append("1" if specs == []
                                else "".join([self.names[p] for p in specs]))
            print("Column structure:", "+".join(to_print))

        _zero_lexorder = np.array([0], dtype=np.intc)
        columns      = []
        seen_columns = set()
        for block in tqdm(col_specs, desc="Generating columns  ",
                          disable=not self.verbose):
            if block == []:
                _id = nb_mon_to_lexrepr(self.identity_operator,
                                                         self._lexorder)
                seen_columns.add(tuple(_id))
                columns += [_id]
            else:
                meas_ops = [
                    np.nonzero(np.logical_and(
                        self._lexorder[:, 0] == party + 1,
                        self._lexorder[:, -1] != \
                            self.outcome_cardinalities[party] - 1))[0]
                                for party in block]
                for mon_lexrepr in product(*meas_ops):
                    canon = self._to_canonical_memoized_1d(mon_lexrepr)
                    if not np.array_equal(canon, _zero_lexorder):
                        _hash = tuple(canon)
                        if _hash not in seen_columns:
                            seen_columns.add(tuple(canon))
                            columns += [canon]
        # columns = sorted([c for c in seen_columns],
        #                  key=lambda x: (len(x), x))
        # columns = [np.array(c, dtype=np.intc) for c in columns]
        return columns

    # def _build_momentmatrix(self) -> Tuple[np.ndarray, Dict]:
    #     """Wrapper method for building the moment matrix."""
    #     problem_arr, canonical_mon_as_bytes_to_idx = \
    #         calculate_momentmatrix_2d_internal(self.generating_monomials,
    #                                            self._notcomm,
    #                                            self._lexorder,
    #                                            commuting=self.all_operators_commute,
    #                                            verbose=self.verbose)
    #     idx_to_canonical_mon = {idx: self._to_2dndarray(mon_as_bytes)
    #                             for (mon_as_bytes, idx) in
    #                             canonical_mon_as_bytes_to_idx.items()}
    #     del canonical_mon_as_bytes_to_idx
    #     return problem_arr, idx_to_canonical_mon

    def _build_momentmatrix_1d_internal(self) -> Tuple[np.ndarray, Dict]:
        """Wrapper method for building the moment matrix."""
        problem_arr, canonical_lexmon_to_idx = \
            calculate_momentmatrix_1d_internal(self.generating_monomials_1d,
                                   self._notcomm,
                                   self._orthomat,
                                   commuting=self.all_operators_commute,
                                   verbose=self.verbose)
        idx_to_canonical_lexmon = {idx: np.asarray(lexmon, dtype=np.intc)
                                for (lexmon, idx) in
                                canonical_lexmon_to_idx.items()}
        return problem_arr, idx_to_canonical_lexmon

    def _discover_normalization_eqns(self) -> List[Tuple[int, List[int]]]:
        #TODO: Needs major overhaul to efficiently use 1d internal representation
        """Given the generating monomials, infer implicit normalization
        equalities between columns of the moment matrix. Each normalization
        equality is a two element tuple; the first element is an integer
        indicating a particular column of the moment matrix, the second element
        is a list of integers indicating other columns of the moment matrix
        such that the sum of the latter columns is equal to the former column.

        Returns
        -------
        List[Tuple[int, List[int]]]
            A list of normalization equalities between columns of the moment
        matrix.
        """
        # skip_party = [not i for i in self.has_children]

        # This will help us identify relevant operators with the last outcome
        last_outcome_boolmask = np.array(
            [self.has_children[op[0] - 1] and
              op[-1] == self.outcome_cardinalities[op[0] - 1] - 2 # TODO -2 is a hack for using fake outcomes
                                for op in self._lexorder], dtype=bool)
        
        # This will allow for easy substitution of operators with the last
        # outcome with the rest of the operators orthogonal to it
        lexmon_to_orthogroup = dict()
        for group in self.InflationProblem._ortho_groups:
            last_outcome_op = \
                self.mon_to_lexrepr(np.expand_dims(group[-1], axis=0))[0]
            lexmon_to_orthogroup[last_outcome_op] = \
                np.concatenate([self.mon_to_lexrepr(np.expand_dims(m, axis=0))
                                for m in group], dtype=np.intc)    
        
        column_level_equalities = []
        for i, lexmon in enumerate(self.generating_monomials_1d):
            last_outcome_ops = last_outcome_boolmask[lexmon]
            if last_outcome_ops.sum() > 0:
                eqs = []
                for i, op in enumerate(lexmon):
                    if last_outcome_ops[i]:
                        lhs = np.delete(lexmon, i)  # returns new copy
                        rhs = np.vstack((lexmon,)*len(lexmon_to_orthogroup[op]))
                        rhs[:, i] = lexmon_to_orthogroup[op]
                        eqs += [(lhs, list(rhs))]
                for eq in eqs:
                    try:
                        eq_idxs = [self.genmon_1d_to_index[tuple(eq[0])]]
                        eq_idxs.append([self.genmon_1d_to_index[tuple(m)]
                                        for m in eq[1]])
                        column_level_equalities += [tuple(eq_idxs)]
                    except KeyError:
                        break
        return column_level_equalities

    def _discover_columns_symmetries(self) -> np.ndarray:
        """Calculates all the symmetries and applies them to the set of
        operators used to define the moment matrix. The new set of operators
        is a permutation of the old. The function outputs a list of all
        permutations.

        Returns
        -------
        numpy.ndarray[int]
            The list of all permutations of the generating columns implied by
            the inflation symmetries.
        """
        discovered_symmetries = [np.arange(self.n_columns, dtype=int)]
        permutation_failed = False
        for inf_sym in self.lexorder_symmetries[1:]:
            skip_this_one = False
            try:
                total_perm = np.empty(self.n_columns, dtype=int)
                for i, lexmon in enumerate(self.generating_monomials_1d):
                    new_lexmon = inf_sym[lexmon]
                    new_lexmon_canon = self._to_canonical_memoized_1d(
                        new_lexmon,
                        apply_only_commutations=True)
                    total_perm[i] = self.genmon_1d_to_index[tuple(new_lexmon_canon)]
            except KeyError:
                permutation_failed = True
                skip_this_one = True
            if not skip_this_one:
                discovered_symmetries.append(total_perm)
        if permutation_failed and (self.verbose > 0):
            warn("The generating set is not closed under source swaps."
                 + " Some symmetries will not be implemented.")
        return np.unique(discovered_symmetries, axis=0)[1:]


    def _generate_parties(self) -> List[List[List[List[sp.Symbol]]]]:
        """Generates all the party operators in the quantum inflation.

        Returns
        -------
        List[List[List[List[sympy.Symbol]]]]
            The measurement operators as symbols. The array is indexed as
            measurements[p][c][i][o] for party p, inflation copies c, input i,
            and output o.
        """
        settings = self.setting_cardinalities
        outcomes = self.outcome_cardinalities

        assert len(settings) == len(outcomes), \
            "There\'s a different number of settings and outcomes"
        assert len(settings) == self.hypergraph.shape[1], \
            "The hypergraph does not have as many columns as parties"
        measurements = []
        parties = self.names
        n_states = self.hypergraph.shape[0]
        for pos, [party, ins, outs] in enumerate(zip(parties,
                                                     settings,
                                                     outcomes)):
            party_meas = []
            # Generate all possible copy indices for a party
            all_inflation_indices = product(
                *[list(range(self.inflation_levels[p_idx]))
                  for p_idx in np.flatnonzero(self.hypergraph[:, pos])])
            # Include zeros in the positions of states not feeding the party
            all_indices = []
            for inflation_indices in all_inflation_indices:
                indices = []
                i = 0
                for idx in range(n_states):
                    if self.hypergraph[idx, pos] == 0:
                        indices.append("0")
                    elif self.hypergraph[idx, pos] == 1:
                        # The +1 is just to begin at 1
                        indices.append(str(inflation_indices[i] + 1))
                        i += 1
                    else:
                        raise Exception("You don\'t have a proper hypergraph")
                all_indices.append(indices)
            # Generate measurements for every combination of indices.
            # The -1 in outs - 1 is because the use of Collins-Gisin notation
            # (see [arXiv:quant-ph/0306129]), whereby the last operator is
            # understood to be written as the identity minus the rest.
            for indices in all_indices:
                meas = generate_operators(
                    [outs - 1 for _ in range(ins)],
                    party + "_" + "_".join(indices)
                )
                party_meas.append(meas)
            measurements.append(party_meas)
        return measurements

    ###########################################################################
    # HELPER FUNCTIONS FOR ENSURING CONSISTENCY                               #
    ###########################################################################
    def _cleanup_after_set_values(self) -> None:
        """Helper function to reset or make consistent class attributes after
        setting values."""
        if self.supports_problem:
            # Add lower bounds to monomials inside the support
            nonzero_known_monomials = [mon for
                                       mon, value in self.known_moments.items()
                                       if not np.isclose(value, 0)]
            for mon in nonzero_known_monomials:
                self.moment_lowerbounds[mon] = 1.
                del self.known_moments[mon]
            self.semiknown_moments = dict()

        self._update_bounds("lo")
        self._update_bounds("up")
        self._update_objective()
        num_nontrivial_known = len(self.known_moments)
        if self.momentmatrix_has_a_zero:
            num_nontrivial_known -= 1
        if self.momentmatrix_has_a_one:
            num_nontrivial_known -= 1
        if self.verbose > 1 and num_nontrivial_known > 0:
            print("Number of variables with fixed numeric value:",
                  len(self.known_moments))
        if len(self.semiknown_moments):
            for k in self.known_moments.keys():
                self.semiknown_moments.pop(k, None)
        num_semiknown = len(self.semiknown_moments)
        if self.verbose > 1 and num_semiknown > 0:
            print(f"Number of semiknown variables: {num_semiknown}")

    def _reset_lowerbounds(self) -> None:
        """Reset the list of lower bounds."""
        self._reset_solution()
        self.moment_lowerbounds = {m: 0. for m in self.hermitian_moments}
        self._update_bounds("lo")

    def _reset_upperbounds(self) -> None:
        """Reset the list of upper bounds."""
        self._reset_solution()
        self.moment_upperbounds = dict()

    def _reset_objective(self) -> None:
        """Reset the objective function."""
        self._reset_solution()
        self.objective = {self.One: 0.}
        self._processed_objective = self.objective
        self.maximize = True  # Direction of the optimization

    def _reset_values(self) -> None:
        """Reset the known values."""
        self._reset_solution()
        self.known_moments     = dict()
        self.semiknown_moments = dict()
        if self.momentmatrix_has_a_zero:
            self.known_moments[self.Zero] = 0.
        self.known_moments[self.One] = 1.
        self.extra_equalities = []
        self.extra_inequalities = []
        collect()

    def _update_objective(self) -> None:
        """Process the objective with the information from known_moments
        and semiknown_moments.
        """
        self._processed_objective = self.objective.copy()
        knowns_to_process = set(self.known_moments.keys()
                                ).intersection(
                                    self._processed_objective.keys())
        knowns_to_process.discard(self.One)
        for m in knowns_to_process:
            value = self.known_moments[m]
            self._processed_objective[self.One] += \
                self._processed_objective[m] * value
            del self._processed_objective[m]
        semiknowns_to_process = set(self.semiknown_moments.keys()
                                    ).intersection(
                                        self._processed_objective.keys())
        for mon in semiknowns_to_process:
            coeff = self._processed_objective[mon]
            for (subs_coeff, subs) in self.semiknown_moments[mon]:
                self._processed_objective[subs] = \
                    self._processed_objective.get(subs, 0) + coeff * subs_coeff
                del self._processed_objective[mon]
        collect()

    def _update_bounds(self, typ: str) -> None:
        """Helper function to check that bounds are consistent with the
        specified known values.

        Parameters
        ----------
        typ : str
            Specification of upper (`"up"`) or lower (`"lo"`) bounds.
        """
        if typ == "up":
            bounds = self.moment_upperbounds
            dir = "upp"
        elif typ == "lo":
            bounds = self.moment_lowerbounds
            dir = "low"
        else:
            raise Exception(f"The bound type was {typ}, but it must be " +
                            "either \"up\" or \"lo\".")
        for mon, value in self.known_moments.items():
            if isinstance(value, Real):
                try:
                    b = bounds[mon]
                    condition = (b >= value) if typ == "up" else (b <= value)
                    assert condition, (f"Value {value} assigned for " +
                                       f"monomial {mon} contradicts the " +
                                       f"assigned {dir}er bound of {b}.")
                    del bounds[mon]
                except KeyError:
                    pass

    ###########################################################################
    # OTHER ROUTINES                                                          #
    ###########################################################################
    def _atomic_knowable_q(self, atomic_monarray: np.ndarray) -> bool:
        """Return ``True`` if the input monomial, encoded as a 2D array,
        can be associated to a knowable value in the scenario, and ``False``
        otherwise.

        Parameters
        ----------
        atomic_monarray : numpy.ndarray
            Monomial encoded as a 2D array.

        Returns
        -------
        bool
            Whether the monomial could be assigned a numerical value.
        """
        if not is_knowable(atomic_monarray):
            return False
        elif self.network_scenario:
            return True
        else:
            return self._is_knowable_q_non_networks(np.take(atomic_monarray,
                                                            [0, -2, -1],
                                                    axis=1))

    def _from_2dndarray(self, array2d: np.ndarray) -> bytes:
        """Obtains the bytes representation of an array. The library uses this
        representation as hashes for the corresponding monomials.

        Parameters
        ----------
        array2d : numpy.ndarray
            Monomial encoded as a 2D array.
        """
        return np.asarray(array2d, dtype=self.np_dtype).tobytes()

    def _prepare_solver_arguments(self) -> dict:
        """Prepare arguments to pass to the solver.

        The solver takes as input the following arguments, which are all
        dicts with keys as scalar SDP variables:
            * "mask_matrices": dict with values the binary matrices with the
            positions of the keys in the moment matrix.
            * "objective": dict with values the coefficient of the key
            variable in the objective function.
            * "known_vars": scalar variables that are fixed to be constant.
            * "semiknown_vars": if applicable, linear proportionality
            constraints between variables in the SDP.
            * "equalities": list of dicts where each dict gives the
            coefficients of the keys in a linear equality constraint.
            * "inequalities": list of dicts where each dict gives the
            coefficients of the keys in a linear inequality constraint.

        Returns
        -------
        dict
            A tuple with the arguments to be passed to the solver.

        Raises
        ------
        Exception
            If the SDP relaxation has not been calculated yet.
        """
        if not self._relaxation_has_been_generated:
            raise Exception("Relaxation is not generated yet. " +
                            "Call \"InflationSDP.get_relaxation()\" first")

        assert set(self.known_moments.keys()).issubset(self.moments),\
            ("Error: Tried to assign known values outside of moment matrix: " +
             str(set(self.known_moments.keys()
                     ).difference(self.moments)))
        if len(self.maskmatrices) == 0:
            self._construct_mask_matrices()
        solverargs = {"mask_matrices": {mon.name: mask_matrix
                                        for mon, mask_matrix
                                        in self.maskmatrices.items()},
                      "objective": {mon.name: coeff for mon, coeff
                                    in self._processed_objective.items()},
                      "known_vars": {mon.name: val for mon, val
                                     in self.known_moments.items()},
                      "semiknown_vars": {mon.name: (coeff, subs.name)
                                         for mon, (coeff, subs)
                                         in self.semiknown_moments.items()},
                      "equalities": [{mon.name: coeff
                                          for mon, coeff in eq.items()}
                                     for eq in self.minimal_equalities],
                      "inequalities": [{mon.name: coeff
                                        for mon, coeff in ineq.items()}
                                       for ineq in self.minimal_inequalities]
                      }
        # Add the constant 1 in case of unnormalized problems removed it
        solverargs["known_vars"][self.constant_term_name] = 1.
        for mon, bnd in self.moment_lowerbounds.items():
            lb = {mon.name: 1}
            if not np.isclose(bnd, 0):
                lb[self.constant_term_name] = -bnd
            solverargs["inequalities"].append(lb)
        for mon, bnd in self.moment_upperbounds.items():
            ub = {mon.name: -1}
            if not np.isclose(bnd, 0):
                ub[self.constant_term_name] = bnd
            solverargs["inequalities"].append(ub)
        solverargs["mask_matrices"][self.constant_term_name] = lil_matrix(
            (self.n_columns, self.n_columns))
        return solverargs

    def _reset_solution(self) -> None:
        """Resets class attributes storing the solution to the SDP
        relaxation."""
        for attribute in {"primal_objective",
                          "objective_value",
                          "solution_object"}:
            try:
                delattr(self, attribute)
            except AttributeError:
                pass
        self.status = "Not yet solved"

    def _to_2dndarray(self, bytestream: bytes) -> np.ndarray:
        """Create a monomial array from its corresponding stream of bytes.

        Parameters
        ----------
        bytestream : bytes
            The stream of bytes encoding the monomial.

        Returns
        -------
        numpy.ndarray
            The corresponding monomial in array form.
        """
        array = np.frombuffer(bytestream, dtype=self.np_dtype)
        return array.reshape((-1, self._nr_properties))

    def _to_canonical_memoized(self,
                               array2d: np.ndarray,
                               apply_only_commutations=False) -> np.ndarray:
        """Cached function to convert a monomial to its canonical form.

        It checks whether the input monomial's canonical form has already been
        calculated and stored in the ``InflationSDP.canon_ndarray_from_hash``.
        If not, it calculates it.

        Parameters
        ----------
        array2d : numpy.ndarray
            Moment encoded as a 2D array.
        apply_only_commutations : bool, optional
            If ``True``, skip the removal of projector squares and the test to
            see if the monomial is equal to zero, by default ``False``.

        Returns
        -------
        numpy.ndarray
            Moment in canonical form.
        """
        key = self._from_2dndarray(array2d)
        try:
            return self.canon_ndarray_from_hash[key]
        except KeyError:
            if len(array2d) == 0 or np.array_equiv(array2d, 0):
                self.canon_ndarray_from_hash[key] = array2d
                return array2d
            else:
                lexmon = self.mon_to_lexrepr(array2d)
                new_lexmon = to_canonical_1d_internal(lexmon,
                                                       self._notcomm,
                                                       self._orthomat,
                                                       self.all_operators_commute,
                                                       apply_only_commutations)
                new_array2d = self._lexorder[new_lexmon]
                new_key = self._from_2dndarray(new_array2d)
                self.canon_ndarray_from_hash[key]     = new_array2d
                self.canon_ndarray_from_hash[new_key] = new_array2d
                return new_array2d

    def _to_canonical_memoized_1d(self,
                                  lexmon: np.ndarray,
                                  apply_only_commutations=False) -> np.ndarray:
        """Cached function to convert a monomial to its canonical form.

        It checks whether the input monomial's canonical form has already been
        calculated and stored in the ``InflationSDP.canon_ndarray_from_hash``.
        If not, it calculates it.

        Parameters
        ----------
        lexmon : numpy.ndarray
            Moment encoded as a 1D array.
        apply_only_commutations : bool, optional
            If ``True``, skip the removal of projector squares and the test to
            see if the monomial is equal to zero, by default ``False``.

        Returns
        -------
        numpy.ndarray
            Moment in canonical form as 1D array.
        """
        key = tuple(lexmon)
        try:
            return self.canon_lexmon_from_hash[key]
        except KeyError:
            if len(lexmon) == 0 or np.array_equiv(lexmon, 0):
                self.canon_lexmon_from_hash[key] = lexmon
                return lexmon
            else:
                new_lexmon = to_canonical_1d_internal(np.asarray(lexmon, dtype=np.int32),
                                                      self._notcomm,
                                                      self._orthomat,
                                                      self.all_operators_commute,
                                                      apply_only_commutations=apply_only_commutations)
                new_key = tuple(new_lexmon)
                self.canon_lexmon_from_hash[key]     = new_lexmon
                self.canon_lexmon_from_hash[new_key] = new_lexmon
                return new_lexmon

    def mon_to_lexrepr(self, mon: np.ndarray) -> np.ndarray:
        return nb_mon_to_lexrepr(mon, self._lexorder)<|MERGE_RESOLUTION|>--- conflicted
+++ resolved
@@ -358,7 +358,7 @@
 
         self.moments = list(self.compmoment_from_idx.values())
 
-        self.monomials = list(self.compmonomial_from_idx.values())
+        self.monomials = list(self.compmoment_from_idx.values())
         assert all(v == 1 for v in Counter(self.monomials).values()), \
             "Multiple indices are being associated to the same monomial"
         knowable_atoms = set()
@@ -605,19 +605,9 @@
                      + "will constrain the optimization to distributions with "
                      + "fixed marginals.")
             sign = (1 if self.maximize else -1)
-<<<<<<< HEAD
             self.objective = {mon: (sign * coeff) for mon, coeff
                               in self._sanitize_dict(objective).items()}
             self.objective.setdefault(self.One, 0)
-=======
-            objective_dict = {self.One: 0}
-            for mon, coeff in objective.items():
-                if not np.isclose(coeff, 0):
-                    mon = self._sanitise_moment(mon)
-                    objective_dict[mon] = \
-                        objective_dict.get(mon, 0) + (sign * coeff)
-            self.objective = objective_dict
->>>>>>> 12267eb2
             surprising_objective_terms = {mon for mon in self.objective.keys()
                                           if mon not in self.moments}
             assert len(surprising_objective_terms) == 0, \
