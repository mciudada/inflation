"""
The module generates the semidefinite program associated to a quantum inflation
instance (see arXiv:1909.10519).

@authors: Emanuel-Cristian Boghiu, Elie Wolfe, Alejandro Pozas-Kerstjens
"""
import numpy as np
import sympy as sp

from collections import Counter, deque
from functools import reduce
from gc import collect
from itertools import chain, count, product, permutations, repeat
from operator import itemgetter
from numbers import Real
from scipy.sparse import lil_matrix
from tqdm import tqdm
from typing import List, Dict, Tuple, Union, Any
from warnings import warn

from inflation import InflationProblem
from .fast_npa import (nb_all_commuting_q,
                       apply_source_perm,
                       commutation_matrix,
                       nb_mon_to_lexrepr,
                       reverse_mon,
                       to_canonical)
from .fast_npa import nb_is_knowable as is_knowable
from .monomial_classes import InternalAtomicMonomial, CompoundMonomial
from .quantum_tools import (apply_inflation_symmetries,
                            calculate_momentmatrix,
                            clean_coefficients,
                            construct_normalization_eqs,
                            expand_moment_normalisation,
                            flatten_symbolic_powers,
                            format_permutations,
                            generate_operators,
                            party_physical_monomials,
                            reduce_inflation_indices,
                            to_symbol)
from .sdp_utils import solveSDP_MosekFUSION
from .writer_utils import (write_to_csv,
                           write_to_mat,
                           write_to_sdpa)
from ..utils import flatten


class BaseSDP(object):
    """
    Class for generating and solving an SDP relaxation for quantum inflation.
    This is the base class with all of the common functionality to the
    user-intended classes, namely :class:`InflationSDP` and
    :class:`SupportsSDP`.

    Parameters
    ----------
    inflationproblem : InflationProblem
        Details of the scenario.
    commuting : bool, optional
        Whether variables in the problem are going to be commuting (classical
        problem) or non-commuting (quantum problem). By default ``False``.
    verbose : int, optional
        Optional parameter for level of verbose:

            * 0: quiet (default),
            * 1: monitor level: track program process and show warnings,
            * 2: debug level: show properties of objects created.
    """
    constant_term_name = "constant_term"

    def __init__(self,
                 inflationproblem: InflationProblem,
                 commuting=False,
                 verbose=None) -> None:
        """Constructor for the BaseSDP class.
        """
        if verbose is not None:
            if inflationproblem.verbose > verbose:
                warn("Overriding the verbosity from InflationProblem")
            self.verbose = verbose
        else:
            self.verbose = inflationproblem.verbose
        self.commuting = commuting
        self.InflationProblem = inflationproblem
        self.names = self.InflationProblem.names
        self.names_to_ints = {name: i + 1 for i, name in enumerate(self.names)}
        if self.verbose > 1:
            print(self.InflationProblem)

        self.nr_parties = len(self.names)
        self.nr_sources = self.InflationProblem.nr_sources
        self.hypergraph = self.InflationProblem.hypergraph
        self.inflation_levels = \
            self.InflationProblem.inflation_level_per_source
        self.has_children = self.InflationProblem.has_children
        self.outcome_cardinalities = \
            self.InflationProblem.outcomes_per_party.copy()
        self.outcome_cardinalities += self.has_children
        self.setting_cardinalities = self.InflationProblem.settings_per_party

        self.measurements = self._generate_parties()
        if self.verbose > 1:
            print("Number of single operator measurements per party:", end="")
            prefix = " "
            for i, measures in enumerate(self.measurements):
                counter = count()
                deque(zip(chain.from_iterable(
                    chain.from_iterable(measures)),
                          counter),
                      maxlen=0)
                print(prefix + f"{self.names[i]}={next(counter)}", end="")
                prefix = ", "
            print()
        self.use_lpi_constraints = False
        self.network_scenario    = self.InflationProblem.is_network
        self._is_knowable_q_non_networks = \
            self.InflationProblem._is_knowable_q_non_networks
        self.rectify_fake_setting = self.InflationProblem.rectify_fake_setting
        self.factorize_monomial = self.InflationProblem.factorize_monomial

        self._nr_operators = len(flatten(self.measurements))
        self._nr_properties = 1 + self.nr_sources + 2
        self.np_dtype = np.find_common_type([
            np.min_scalar_type(np.max(self.setting_cardinalities)),
            np.min_scalar_type(np.max(self.outcome_cardinalities)),
            np.min_scalar_type(self.nr_parties + 1),
            np.min_scalar_type(np.max(self.inflation_levels) + 1)], [])
        self.identity_operator = np.empty((0, self._nr_properties),
                                          dtype=self.np_dtype)
        self.zero_operator = np.zeros((1, self._nr_properties),
                                      dtype=self.np_dtype)

        # Define default lexicographic order through np.lexsort
        lexorder = self._interpret_name(flatten(self.measurements))
        lexorder = np.concatenate((self.zero_operator, lexorder))
        self._default_lexorder = lexorder[np.lexsort(np.rot90(lexorder))]
        self._lexorder = self._default_lexorder.copy()

        self._default_notcomm = commutation_matrix(self._lexorder,
                                                   self.commuting)
        self._notcomm = self._default_notcomm.copy()
        self.all_commuting_q = lambda mon: nb_all_commuting_q(mon,
                                                              self._lexorder,
                                                              self._notcomm)

        self.canon_ndarray_from_hash    = dict()
        self.canonsym_ndarray_from_hash = dict()
        # These next properties are reset during generate_relaxation, but
        # are needed in init so as to be able to test the Monomial constructor
        # function without generate_relaxation.
        self.atomic_monomial_from_hash  = dict()
        self.monomial_from_atoms        = dict()
        self.monomial_from_name         = dict()
        self.Zero = self.Monomial(self.zero_operator, idx=0)
        self.One  = self.Monomial(self.identity_operator, idx=1)
        self._relaxation_has_been_generated = False
        self.maximize = True
        self.objective = {self.One: 0.}

    ###########################################################################
    # MAIN ROUTINES EXPOSED TO THE USER                                       #
    ###########################################################################
    def generate_relaxation(self,
                            column_specification:
                            Union[str,
                                  List[List[int]],
                                  List[sp.core.symbol.Symbol]]
                            ) -> None:
        r"""Creates the SDP relaxation of the quantum inflation problem using
        the `NPA hierarchy <https://www.arxiv.org/abs/quant-ph/0607119>`_ and
        applies the symmetries inferred from inflation.

        It takes as input the generating set of monomials :math:`\{M_i\}_i`.
        The moment matrix :math:`\Gamma` is defined by all the possible inner
        products between these monomials:

        .. math::

            \Gamma[i, j] := \operatorname{tr} (\rho \cdot M_i^\dagger M_j).

        The set :math:`\{M_i\}_i` is specified by the parameter
        ``column_specification``.

        In the inflated graph there are many symmetries coming from invariance
        under swaps of the copied sources, which are used to remove variables
        in the moment matrix.

        Parameters
        ----------
        column_specification : Union[str, List[List[int]], List[sympy.core.symbol.Symbol]]
            Describes the generating set of monomials :math:`\{M_i\}_i`.

            * `(str)` ``"npaN"``: where N is an integer. This represents level
              N in the Navascues-Pironio-Acin hierarchy
              (`arXiv:quant-ph/0607119
              <https://www.arxiv.org/abs/quant-ph/0607119>`_).
              For example, level 3 with measurements :math:`\{A, B\}` will give
              the set :math:`\{1, A, B, AA, AB, BB, AAA, AAB, ABB, BBB\}` for
              all inflation, input and output indices. This hierarchy is known
              to converge to the quantum set for :math:`N\rightarrow\infty`.

            * `(str)` ``"localN"``: where N is an integer. Local level N
              considers monomials that have at most N measurement operators per
              party. For example, ``local1`` is a subset of ``npa2``; for two
              parties, ``npa2`` is :math:`\{1, A, B, AA, AB, BB\}` while
              ``local1`` is :math:`\{1, A, B, AB\}`.

            * `(str)` ``"physicalN"``: The subset of local level N with only
              operators that have non-negative expectation values with any
              state. N cannot be greater than the smallest number of copies of
              a source in the inflated graph. For example, in the scenario
              A-source-B-source-C with 2 outputs and no inputs, ``physical2``
              only gives 5 possibilities for B: :math:`\{1, B^{1,1}_{0|0},
              B^{2,2}_{0|0}, B^{1,1}_{0|0}B^{2,2}_{0|0},
              B^{1,2}_{0|0}B^{2,1}_{0|0}\}`. There are no other products where
              all operators commute. The full set of physical generating
              monomials is built by taking the cartesian product between all
              possible physical monomials of each party.

            * `List[List[int]]`: This encodes a party block structure.
              Each integer encodes a party. Within a party block, all missing
              input, output and inflation indices are taken into account. For
              example, ``[[], [0], [1], [0, 1]]`` gives the set :math:`\{1, A,
              B, AB\}`, which is the same as ``local1``. The set ``[[], [0],
              [1], [2], [0, 0], [0, 1], [0, 2], [1, 1], [1, 2], [2, 2]]`` is
              the same as :math:`\{1, A, B, C, AA, AB, AC, BB, BC, CC\}`, which
              is the same as ``npa2`` for three parties. ``[[]]`` encodes the
              identity element.

            * `List[sympy.core.symbol.Symbol]`: one can also fully specify the
              generating set by giving a list of symbolic operators built from
              the measurement operators in ``InflationSDP.measurements``. This
              list needs to have the identity ``sympy.S.One`` as the first
              element.
        """
        self.atomic_monomial_from_hash  = dict()
        self.monomial_from_atoms        = dict()
        self.monomial_from_name         = dict()
        self.Zero = self.Monomial(self.zero_operator, idx=0)
        self.One  = self.Monomial(self.identity_operator, idx=1)

        generating_monomials = self.build_columns(column_specification)
        # Generate dictionary to indices (used in dealing with symmetries and
        # column-level equalities)
        genmon_hash_to_index = {self._from_2dndarray(op): i
                                for i, op in enumerate(generating_monomials)}
        # Check for duplicates
        if len(genmon_hash_to_index) < len(generating_monomials):
            generating_monomials = [generating_monomials[i]
                                    for i in genmon_hash_to_index.values()]
            genmon_hash_to_index = {hash: i for i, hash
                                    in enumerate(genmon_hash_to_index.keys())}
            if self.verbose > 0:
                warn("Duplicates were detected in the list of generating " +
                     "monomials and automatically removed.")
        self.genmon_hash_to_index = genmon_hash_to_index
        self.n_columns            = len(generating_monomials)
        self.generating_monomials = generating_monomials
        del generating_monomials, genmon_hash_to_index
        collect()
        if self.verbose > 0:
            print("Number of columns in the moment matrix:", self.n_columns)

        # Calculate the moment matrix without the inflation symmetries
        unsymmetrized_mm, unsymmetrized_corresp = self._build_momentmatrix()
        symmetrization_required = np.any(self.inflation_levels - 1)
        additional_var = 0
        if self.verbose > 1:
            extra_msg = (" before symmetrization" if symmetrization_required
                         else "")
            if 0 in unsymmetrized_mm.flat:
                additional_var = 1
            print("Number of variables" + extra_msg + ":",
                  len(unsymmetrized_corresp) + additional_var)

        # Calculate the inflation symmetries
        self.inflation_symmetries = self._discover_inflation_symmetries()

        # Apply the inflation symmetries to the moment matrix
        self.momentmatrix, self.orbits, representative_unsym_idxs = \
            apply_inflation_symmetries(unsymmetrized_mm,
                                       self.inflation_symmetries,
                                       self.verbose)
        self.symmetrized_corresp = \
            {self.orbits[idx]: unsymmetrized_corresp[idx]
             for idx in representative_unsym_idxs.flat if idx >= 1}
        unsymidx_from_hash = {self._from_2dndarray(mon): idx for (idx, mon) in
                              unsymmetrized_corresp.items()
                              if self.all_commuting_q(mon)}
        for (hash, idx) in unsymidx_from_hash.items():
            self.canonsym_ndarray_from_hash[hash] = \
                self.symmetrized_corresp[self.orbits[idx]]
        if self.verbose > 0:
            extra_msg = (" after symmetrization" if symmetrization_required
                         else "")
            print(f"Number of variables{extra_msg}: "
                  + f"{len(self.symmetrized_corresp)+additional_var}")
        del unsymidx_from_hash, unsymmetrized_mm, unsymmetrized_corresp, \
            symmetrization_required, additional_var
        # This is a good time to reclaim memory, as unsymmetrized_mm can be GBs
        collect()

        self.momentmatrix_has_a_zero, self.momentmatrix_has_a_one = \
            np.in1d([0, 1], self.momentmatrix.ravel())

        # Associate Monomials to the remaining entries. The zero monomial is
        # not stored during calculate_momentmatrix
        self.compmonomial_from_idx = dict()
        if self.momentmatrix_has_a_zero:
            self.compmonomial_from_idx[0] = self.Zero
        for (idx, mon) in tqdm(self.symmetrized_corresp.items(),
                               disable=not self.verbose,
                               desc="Initializing monomials   "):
            self.compmonomial_from_idx[idx] = self.Monomial(mon, idx)
        self.first_free_idx = max(self.compmonomial_from_idx.keys()) + 1

        self.monomials = list(self.compmonomial_from_idx.values())
        assert all(v == 1 for v in Counter(self.monomials).values()), \
            "Multiple indices are being associated to the same monomial"
        knowable_atoms = set()
        for mon in self.monomials:
            knowable_atoms.update(mon.knowable_factors)
        self.knowable_atoms = [self._monomial_from_atoms([atom])
                               for atom in knowable_atoms]
        del knowable_atoms

        _counter = Counter([mon.knowability_status for mon in self.monomials])
        self.n_knowable           = _counter["Knowable"]
        self.n_something_knowable = _counter["Semi"]
        self.n_unknowable         = _counter["Unknowable"]
        if self.verbose > 1:
            print(f"The problem has {self.n_knowable} knowable monomials, " +
                  f"{self.n_something_knowable} semi-knowable monomials, " +
                  f"and {self.n_unknowable} unknowable monomials.")

        if self.commuting:
            self.physical_monomials = self.monomials
        else:
            self.physical_monomials = [mon for mon in self.monomials
                                       if mon.is_physical]
            if self.verbose > 1:
                print(f"The problem has {len(self.physical_monomials)} " +
                      "non-negative monomials.")

        # This dictionary useful for certificates_as_probs
        self.names_to_symbols = {mon.name: mon.symbol
                                 for mon in self.monomials}
        self.names_to_symbols[self.constant_term_name] = sp.S.One

        self.moment_equalities = []
        # If for a party we are using more outcomes (this is the case of
        # visible nodes with children or supports problems) we do not use
        # Collins-Gisin notation for some variables, and there exist
        # normalization constraints between them
        if not np.all(self.outcome_cardinalities
                      == self.InflationProblem.outcomes_per_party):
            self.column_level_equalities = self._discover_normalization_eqns()
            self.idx_level_equalities    = construct_normalization_eqs(
                                                self.column_level_equalities,
                                                self.momentmatrix,
                                                self.verbose)
            if self.verbose > 1 and len(self.idx_level_equalities):
                print("Number of normalization equalities:",
                      len(self.idx_level_equalities))
            for (norm_idx, summation_idxs) in self.idx_level_equalities:
                eq_dict = {self.compmonomial_from_idx[norm_idx]: 1}
                eq_dict.update(zip(
                    itemgetter(*summation_idxs)(self.compmonomial_from_idx),
                    repeat(-1)
                ))
                self.moment_equalities.append(eq_dict)

        self.known_moments = dict()
        self.moment_inequalities = []
        self.moment_upperbounds  = dict()
        self.moment_lowerbounds  = {m: 0. for m in self.physical_monomials}
<<<<<<< HEAD
        self._set_lowerbounds(self.moment_lowerbounds)
=======

        self.set_objective(None)
>>>>>>> c0f755f0
        self.set_values(None)

        self.maskmatrices = dict()
        self._relaxation_has_been_generated = True

<<<<<<< HEAD
=======
    def set_bounds(self,
                   bounds: Union[dict, None],
                   bound_type: str = "up") -> None:
        r"""Set numerical lower or upper bounds on the moments generated in the
        SDP relaxation. The bounds are at the level of the SDP variables,
        and do not take into consideration non-convex constraints. E.g., two
        individual lower bounds, :math:`p_A(0|0) \geq 0.1` and
        :math:`p_B(0|0) \geq 0.1` do not directly impose the constraint
        :math:`p_A(0|0)*p_B(0|0) \geq 0.01`, which should be set manually if
        needed.

        Parameters
        ----------
        bounds : Union[dict, None]
            A dictionary with keys as monomials and values being the bounds.
            The keys can be either CompoundMonomial objects, or names (`str`)
            of Monomial objects.
        bound_type : str, optional
            Specifies whether we are setting upper (``"up"``) or lower
            (``"lo"``) bounds, by default "up".

        Examples
        --------
        >>> set_bounds({"pAB(00|00)": 0.2}, "lo")
        """
        assert bound_type in ["up", "lo"], \
            "The 'bound_type' argument should be either 'up' or 'lo'"
        if bounds is None:
            return
        # Sanitize list of bounds
        sanitized_bounds = dict()
        for mon, bound in bounds.items():
            mon = self._sanitise_monomial(mon)
            if mon not in sanitized_bounds.keys():
                sanitized_bounds[mon] = bound
            else:
                old_bound = sanitized_bounds[mon]
                assert np.isclose(old_bound, bound), \
                    (f"Contradiction: Cannot set the same monomial {mon} to " +
                     "have different upper bounds.")
        if bound_type == "up":
            self._reset_upperbounds()
            self.moment_upperbounds = sanitized_bounds
        else:
            self._reset_lowerbounds()
            self.moment_lowerbounds.update(sanitized_bounds)
        self._update_bounds(bound_type)

>>>>>>> c0f755f0
    def set_distribution(self,
                         prob_array: Union[np.ndarray, None],
                         use_lpi_constraints=False,
                         shared_randomness=False) -> None:
        r"""Set numerically all the knowable (and optionally semiknowable)
        moments according to the probability distribution specified.

        Parameters
        ----------
            prob_array : numpy.ndarray
                Multidimensional array encoding the distribution, which is
                called as ``prob_array[a,b,c,...,x,y,z,...]`` where
                :math:`a,b,c,\dots` are outputs and :math:`x,y,z,\dots` are
                inputs. Note: even if the inputs have cardinality 1 they must
                be specified, and the corresponding axis dimensions are 1.
                The parties' outcomes and measurements must be appear in the
                same order as specified by the ``order`` parameter in the
                ``InflationProblem`` used to instantiate ``InflationSDP``.

            use_lpi_constraints : bool, optional
                Specification whether linearized polynomial constraints (see,
                e.g., Eq. (D6) in `arXiv:2203.16543
                <http://www.arxiv.org/abs/2203.16543/>`_) will be imposed or
                not. By default ``False``.
            shared_randomness : bool, optional
                Specification whether higher order monomials may be calculated.
                If universal shared randomness is present (i.e., the flag is
                ``True``), only atomic monomials are assigned numerical values.
        """
        if prob_array is not None:
            knowable_values = {atom: atom.compute_marginal(prob_array)
                               for atom in self.knowable_atoms}
        else:
            knowable_values = dict()

        self.set_values(knowable_values,
                        use_lpi_constraints=use_lpi_constraints,
                        only_specified_values=shared_randomness)

    def set_values(self,
                   values: Union[Dict[Union[CompoundMonomial,
                                            InternalAtomicMonomial,
                                            sp.core.symbol.Symbol,
                                            str],
                                      Union[float, sp.core.expr.Expr]],
                                 None],
                   use_lpi_constraints: bool = False,
                   only_specified_values: bool = False) -> None:
        """Directly assign numerical values to variables in the moment matrix.
        This is done via a dictionary where keys are the variables to have
        numerical values assigned (either in their operator form, in string
        form, or directly referring to the variable in the moment matrix), and
        the values are the corresponding numerical quantities.

        Parameters
        ----------
        values : Union[None, Dict[Union[CompoundMonomial, InternalAtomicMonomial, sympy.core.symbol.Symbol, str], float]]
            The description of the variables to be assigned numerical values
            and the corresponding values. The keys can be either of the
            Monomial class, symbols or strings (which should be the name of
            some Monomial).

        use_lpi_constraints : bool
            Specification whether linearized polynomial constraints (see, e.g.,
            Eq. (D6) in arXiv:2203.16543) will be imposed or not.

        only_specified_values : bool
            Specifies whether one wishes to fix only the variables provided
            (``True``), or also the variables containing products of the
            monomials fixed (``False``). Regardless of this flag, unknowable
            variables can also be fixed.
        """
        self._reset_values()

        if (values is None) or (len(values) == 0):
            self._cleanup_after_set_values()
            return

        self.use_lpi_constraints = use_lpi_constraints

        # It is funny to set values to monomials created from operators that do
        # not commute with each other, so we display a warning.
        non_all_commuting_monomials = set()
        for mon, value in values.items():
            mon = self._sanitise_monomial(mon)
            self.known_moments[mon] = value
            if (self.verbose > 0) and (not mon.is_all_commuting):
                non_all_commuting_monomials.add(mon)
        if (len(non_all_commuting_monomials) >= 1) and (self.verbose > 0):
            warn("When setting values, we encountered at least one monomial " +
                 "with noncommuting operators:\n\t" +
                 str(non_all_commuting_monomials))
        del non_all_commuting_monomials
        if not only_specified_values:
            atomic_knowns = {mon.knowable_factors[0]: val
                             for mon, val in self.known_moments.items()
                             if len(mon) == 1}
            atomic_knowns.update({atom.dagger: val
                                  for atom, val in atomic_knowns.items()})
            monomials_not_present = set(self.known_moments.keys()
                                        ).difference(self.monomials)
            for mon in monomials_not_present:
                del self.known_moments[mon]

            # Get the remaining monomials that need assignment
            if all(atom.is_knowable for atom in atomic_knowns):
                if not self.use_lpi_constraints:
                    remaining_mons = (mon for mon in self.monomials
                                      if ((not mon.is_atomic)
                                          and mon.is_knowable))
                else:
                    remaining_mons = (mon for mon in self.monomials
                                      if ((not mon.is_atomic)
                                          and mon.knowability_status
                                          in ["Knowable", "Semi"]))
            else:
                remaining_mons = (mon for mon in self.monomials
                                  if not mon.is_atomic)
            surprising_semiknowns = set()
            for mon in remaining_mons:
                if mon not in self.known_moments.keys():
                    value, unknown_factors, known_status = mon.evaluate(
                        atomic_knowns,
                        self.use_lpi_constraints)
                    if known_status == "Known":
                        self.known_moments[mon] = value
                    elif known_status == "Semi":
                        if self.use_lpi_constraints:
                            unknown_mon = \
                                self._monomial_from_atoms(unknown_factors)
                            self.semiknown_moments[mon] = (value, unknown_mon)
                            if self.verbose > 0:
                                if unknown_mon not in self.monomials:
                                    surprising_semiknowns.add(unknown_mon)
                    else:
                        pass
            if (len(surprising_semiknowns) >= 1) and (self.verbose > 0):
                warn("When processing LPI constraints we encountered at " +
                     "least one monomial that does not appear in the " +
                     f"original moment matrix:\n\t{surprising_semiknowns}")
            del atomic_knowns, surprising_semiknowns
        self._cleanup_after_set_values()

    def solve(self,
              interpreter="MOSEKFusion",
              feas_as_optim=False,
              dualise=True,
              solverparameters=None,
              solver_arguments={}) -> None:
        r"""Call a solver on the SDP relaxation. Upon successful solution, it
        returns the primal and dual objective values along with the solution
        matrices.

        Parameters
        ----------
        interpreter : str, optional
            The solver to be called. By default ``"MOSEKFusion"``.
        feas_as_optim : bool, optional
            Instead of solving the feasibility problem

                :math:`(1) \text{ find vars such that } \Gamma \succeq 0`

            setting this label to ``True`` solves instead the problem

                :math:`(2) \text{ max }\lambda\text{ such that }
                \Gamma - \lambda\cdot 1 \succeq 0.`

            The correspondence is that the result of (2) is positive if (1) is
            feasible, and negative otherwise. By default ``False``.
        dualise : bool, optional
            Optimize the dual problem (recommended). By default ``True``.
        solverparameters : dict, optional
            Extra parameters to be sent to the solver. By default ``None``.
        solver_arguments : dict, optional
            By default, solve will use the dictionary of SDP keyword arguments
            given by ``_prepare_solver_arguments()``. However, a user may
            manually override these arguments by passing their own here.
        """
        if not self._relaxation_has_been_generated:
            raise Exception("Relaxation is not generated yet. " +
                            "Call \"InflationSDP.get_relaxation()\" first")
        if feas_as_optim and len(self._processed_objective) > 1:
            warn("You have a non-trivial objective, but set to solve a " +
                 "feasibility problem as optimization. Setting "
                 + "feas_as_optim=False and optimizing the objective...")
            feas_as_optim = False

        args = self._prepare_solver_arguments()
        args.update(solver_arguments)
        args.update({"feas_as_optim": feas_as_optim,
                     "verbose": self.verbose,
                     "solverparameters": solverparameters,
                     "solve_dual": dualise})

        self.solution_object = solveSDP_MosekFUSION(**args)

        self.status = self.solution_object["status"]
        if self.status == "feasible":
            self.primal_objective = self.solution_object["primal_value"]
            self.objective_value  = self.solution_object["primal_value"]
            self.objective_value *= (1 if self.maximize else -1)
        else:
            self.primal_objective = self.status
            self.objective_value  = self.status
        collect()

    ###########################################################################
    # OTHER ROUTINES EXPOSED TO THE USER                                      #
    ###########################################################################
    def build_columns(self,
                      column_specification: Union[str,
                                                  List[List[int]],
                                                  List[sp.core.symbol.Symbol]],
                      max_monomial_length: int = 0,
                      symbolic: bool = False) -> List[np.ndarray]:
        r"""Creates the objects indexing the columns of the moment matrix from
        a specification.

        Parameters
        ----------
        column_specification : Union[str, List[List[int]], List[sympy.core.symbol.Symbol]]
            See description in the ``self.generate_relaxation()`` method.
        max_monomial_length : int, optional
            Maximum number of letters in a monomial in the generating set,
            By default ``0``. Example: if we choose ``"local1"`` for
            three parties, it gives the set :math:`\{1, A, B, C, AB, AC, BC,
            ABC\}`. If we set ``max_monomial_length=2``, the generating set is
            instead :math:`\{1, A, B, C, AB, AC, BC\}`. By default ``0`` (no
            limit).
        symbolic: bool, optional
            If ``True``, it returns the columns as a list of sympy symbols
            parsable by `InflationSDP.generate_relaxation()`. By default
            ``False``.
        """
        columns = None
        if type(column_specification) == list:
            # There are two possibilities: list of lists, or list of symbols
            if type(column_specification[0]) in {list, np.ndarray}:
                if len(np.array(column_specification[1]).shape) == 2:
                    # This is the format that is later parsed by the program
                    columns = [np.array(mon, dtype=self.np_dtype)
                               for mon in column_specification]
                elif len(np.array(column_specification[1]).shape) == 1:
                    # This is the standard specification for the helper
                    columns = self._build_cols_from_specs(column_specification)
                else:
                    raise Exception("The generating columns are not specified "
                                    + "in a valid format.")
            elif type(column_specification[0]) in [int, sp.core.symbol.Symbol,
                                                   sp.core.power.Pow,
                                                   sp.core.mul.Mul,
                                                   sp.core.numbers.One]:
                columns = []
                for col in column_specification:
                    if type(col) in [int, sp.core.numbers.One]:
                        if not np.isclose(float(col), 1):
                            raise Exception(f"Column {col} is just a number. "
                                            + "Please use a valid format.")
                        else:
                            columns.append(self.identity_operator)
                    elif type(col) in [sp.core.symbol.Symbol,
                                       sp.core.power.Pow,
                                       sp.core.mul.Mul]:
                        columns.append(self._interpret_name(col))
                    else:
                        raise Exception(f"The column {col} is not specified " +
                                        "in a valid format.")
            else:
                raise Exception("The generating columns are not specified " +
                                "in a valid format.")
        elif type(column_specification) == str:
            if "npa" in column_specification.lower():
                npa_level = int(column_specification[3:])
                col_specs = [[]]
                if ((max_monomial_length > 0)
                        and (max_monomial_length < npa_level)):
                    max_length = max_monomial_length
                else:
                    max_length = npa_level
                for length in range(1, max_length + 1):
                    for number_tuple in product(
                            *[range(self.nr_parties)] * length
                                                ):
                        a = np.array(number_tuple)
                        # Add only if tuple is in increasing order
                        if np.all(a[:-1] <= a[1:]):
                            col_specs += [a.tolist()]
                columns = self._build_cols_from_specs(col_specs)

            elif (("local" in column_specification.lower())
                  or ("physical" in column_specification.lower())):
                lengths_init = (5 if "local" in column_specification.lower()
                                else 8)
                spec    = column_specification[:lengths_init]
                lengths = column_specification[lengths_init:]
                if len(lengths) == 0:
                    if spec == "local":
                        raise Exception("Please specify a precise local level")
                    else:
                        lengths = [min(self.inflation_levels[party])
                                   for party in self.hypergraph.T]
                elif len(lengths) == self.nr_parties:
                    lengths = [int(level) for level in lengths]
                else:
                    lengths = [int(lengths)] * self.nr_parties
                max_length = sum(lengths)
                # Determine maximum length
                if ((max_monomial_length > 0)
                        and (max_monomial_length < max_length)):
                    max_length = max_monomial_length

                party_freqs = sorted((list(pfreq)
                                      for pfreq in product(
                                       *[range(level + 1) for level in lengths]
                                                           )
                                      if sum(pfreq) <= max_length),
                                     key=lambda x: (sum(x), [-p for p in x]))
                if spec == "local":
                    col_specs = []
                    for pfreq in party_freqs:
                        operators = []
                        for party in range(self.nr_parties):
                            operators += [party] * pfreq[party]
                        col_specs += [operators]
                    columns = self._build_cols_from_specs(col_specs)
                else:
                    physical_monomials = []
                    for freqs in party_freqs:
                        if freqs == [0] * self.nr_parties:
                            physical_monomials.append(self.identity_operator)
                        else:
                            physmons_per_party = []
                            for party, freq in enumerate(freqs):
                                if freq > 0:
                                    physmons = party_physical_monomials(
                                        self.hypergraph,
                                        self.inflation_levels,
                                        party, freq,
                                        self.setting_cardinalities,
                                        self.outcome_cardinalities,
                                        self._lexorder)
                                    physmons_per_party.append(physmons)
                            for monomial_parts in product(
                                    *physmons_per_party):
                                physical_monomials.append(
                                    self._to_canonical_memoized(
                                        np.concatenate(monomial_parts)))
                    columns = physical_monomials
            else:
                raise Exception("I have not understood the format of the "
                                + "column specification")
        else:
            raise Exception("I have not understood the format of the "
                            + "column specification")

        if not np.array_equal(self._lexorder, self._default_lexorder):
            res_lexrepr = [nb_mon_to_lexrepr(mon, self._lexorder).tolist()
                           if (len(mon) or mon.shape[-1] == 1) else []
                           for mon in columns]
            sorted_mons = sorted(res_lexrepr, key=lambda x: (len(x), x))
            columns = [self._lexorder[lexrepr]
                       if lexrepr != [] else self.identity_operator
                       for lexrepr in sorted_mons]

        columns = [np.array(col,
                            dtype=self.np_dtype).reshape((-1,
                                                          self._nr_properties))
                   for col in columns]
        if symbolic:
            columns = [to_symbol(col, self.names) for col in columns]
        return columns

    def reset(self, which: Union[str, List[str]]) -> None:
        """Reset the various user-specifiable objects in the inflation SDP.

        Parameters
        ----------
        which : Union[str, List[str]]
            The objects to be reset. It can be fed as a single string or a list
            of them. Options include ``"bounds"``, ``"lowerbounds"``,
            ``"upperbounds"``, ``"objective"``, ``"values"``, and ``"all"``.
        """
        if type(which) == str:
<<<<<<< HEAD
            try:
                if which == "all":
                    self.reset(["bounds", "objective", "values"])
                elif which == "bounds":
                    self._reset_bounds()
                elif which == "lowerbounds":
                    self._reset_lowerbounds()
                elif which == "upperbounds":
                    self._reset_upperbounds()
                elif which == "objective":
                    self._reset_objective()
                elif which == "values":
                    self._reset_values()
                else:
                    raise Exception(f"The attribute {which} is not part of " +
                                    "InflationSDP.")
            except BaseException:
                pass
=======
            if which == "all":
                self.reset(["values", "bounds", "objective"])
            elif which == "bounds":
                self._reset_lowerbounds()
                self._reset_upperbounds()
            elif which == "lowerbounds":
                self._reset_lowerbounds()
            elif which == "upperbounds":
                self._reset_upperbounds()
            elif which == "objective":
                self._reset_objective()
            elif which == "values":
                self._reset_values()
            else:
                raise Exception(f"The attribute {which} is not part of " +
                                "InflationSDP.")
>>>>>>> c0f755f0
        else:
            for attr in which:
                self.reset(attr)
        collect()

    def write_to_file(self, filename: str) -> None:
        """Exports the problem to a file.

        Parameters
        ----------
        filename : str
            Name of the exported file. If no file format is specified, it
            defaults to sparse SDPA format. Supported formats are ``.mat``
            (MATLAB), ``.dat-s`` (SDPA), and ``.csv`` (human-readable).
        """
        # Determine file extension
        parts = filename.split(".")
        if len(parts) >= 2:
            extension = parts[-1]
        else:
            extension = "dat-s"
            filename += ".dat-s"

        # Write file according to the extension
        if self.verbose > 0:
            print("Writing the SDP program to", filename)
        if extension == "dat-s":
            write_to_sdpa(self, filename)
        elif extension == "csv":
            write_to_csv(self, filename)
        elif extension == "mat":
            write_to_mat(self, filename)
        else:
            raise Exception("File format not supported. Please choose between "
                            + "the extensions `.csv`, `.dat-s` and `.mat`.")

    ###########################################################################
    # ROUTINES RELATED TO CONSTRUCTING COMPOUND MONOMIAL INSTANCES            #
    ###########################################################################
    def _AtomicMonomial(self,
                        array2d: np.ndarray) -> InternalAtomicMonomial:
        """Construct an instance of the `InternalAtomicMonomial` class from
        a 2D array description of a monomial.

        See the documentation of the `InternalAtomicMonomial` class for more
        details.

        Parameters
        ----------
        array2d : numpy.ndarray
            Monomial encoded as a 2D array of integers, where each row encodes
            one of the operators appearing in the monomial.

        Returns
        -------
        InternalAtomicMonomial
            An instance of the `InternalAtomicMonomial` class representing the
            input 2D array monomial.
        """
        key = self._from_2dndarray(array2d)
        try:
            return self.atomic_monomial_from_hash[key]
        except KeyError:
            repr_array2d = self._to_inflation_repr(array2d)
            new_key      = self._from_2dndarray(repr_array2d)
            try:
                mon = self.atomic_monomial_from_hash[new_key]
                self.atomic_monomial_from_hash[key] = mon
                return mon
            except KeyError:
                mon = InternalAtomicMonomial(self, repr_array2d)
                self.atomic_monomial_from_hash[key]     = mon
                self.atomic_monomial_from_hash[new_key] = mon
                return mon

    def Monomial(self, array2d: np.ndarray, idx=-1) -> CompoundMonomial:
        r"""Create an instance of the `CompoundMonomial` class from a 2D array.
        An instance of `CompoundMonomial` is a collection of
        `InternalAtomicMonomial`.

        Parameters
        ----------
        array2d : numpy.ndarray
            Moment encoded as a 2D array of integers, where each row encodes
            one of the operators appearing in the moment.
        idx : int, optional
            Assigns an integer index to the resulting monomial, which can be
            used as an id, by default -1.

        Returns
        -------
        CompoundMonomial
            The monomial factorised into AtomicMonomials, all brought to
            representative form under inflation symmetries.

        Examples
        --------

        The moment
        :math:`\langle A^{0,2,1}_{x=2,a=3}C^{2,0,1}_{z=1,c=1}
        C^{1,0,2}_{z=0,c=0}\rangle` corresponds to the following 2D array:

        >>> m = np.array([[1, 0, 2, 1, 2, 3],
                          [3, 2, 0, 1, 1, 1],
                          [3, 1, 0, 2, 0, 0]])

        The resulting monomial, ``InflationSDP.Monomial(m)``, is a collection
        of two ``InternalAtomicMonomial`` s,
        :math:`\langle A^{0,1,1}_{x=2,a=3}C^{1,0,1}_{z=1,c=1}\rangle` and
        :math:`\langle C^{1,0,1}_{z=0,c=0}\rangle`, after factorizing the input
        monomial and reducing the inflation indices of each of the factors.
        """
        _factors = self.factorize_monomial(array2d, canonical_order=False)
        list_of_atoms = [self._AtomicMonomial(factor)
                         for factor in _factors if len(factor)]
        mon = self._monomial_from_atoms(list_of_atoms)
        mon.attach_idx(idx)
        return mon

    def _conjugate_ndarray(self,
                           mon: np.ndarray,
                           apply_only_commutations=True) -> np.ndarray:
        """Compute the canonical form of the conjugate of a monomial.

        Parameters
        ----------
        mon : numpy.ndarray
            Input monomial that cannot be further factorised.
        apply_only_commutations : bool, optional
            If ``True``, skip checking if monomial is zero and if there are
            square projectors.

        Returns
        -------
        numpy.ndarray
            The canonical form of the conjugate of the input monomial under
            relabelling through the inflation symmetries.
        """
        if self.all_commuting_q(mon):
            return mon
        else:
            return self._to_inflation_repr(reverse_mon(mon),
                                           apply_only_commutations)

    def _construct_mask_matrices(self) -> None:
        """Helper a function to associate each monomial appearing in the moment
        matrix with a unique mask matrix, as this is relevant to expressing an
        SDP in dual form.
        """
        if self._relaxation_has_been_generated:
            if self.n_columns > 0:
                self.maskmatrices = {
                    mon: lil_matrix(self.momentmatrix == mon.idx)
                    for mon in tqdm(self.monomials,
                                    disable=not self.verbose,
                                    desc="Assigning mask matrices  ")
                                     }

    def _inflation_orbit_and_rep(self,
                                 monomial: np.ndarray
                                 ) -> Tuple[set, np.ndarray]:
        """Given a monomial as a 2D array, return its representative under
        inflation symmetries and its orbit. Only source swaps up to the maximum
        index of the source that appears in the monomials are considered.

        Parameters
        ----------
        monomial : numpy.ndarray
            Monomial as a 2D array.

        Returns
        -------
        Tuple[set, numpy.ndarray]
            The orbit as a set of all monomials explored, and the
            representative (i.e, the minimum over said set).
        """
        inf_levels = monomial[:, 1:-2].max(axis=0)
        nr_sources = inf_levels.shape[0]
        all_permutations_per_source = [
            format_permutations(list(permutations(range(inflevel))))
            for inflevel in inf_levels.flat]
        seen_hashes = set()
        for permutation in product(*all_permutations_per_source):
            permuted = monomial.copy()
            for source in range(nr_sources):
                permuted = apply_source_perm(permuted,
                                             source,
                                             permutation[source])
            permuted = self._to_canonical_memoized(permuted, True)
            hash     = self._from_2dndarray(permuted)
            seen_hashes.add(hash)
            try:
                representative = self.canonsym_ndarray_from_hash[hash]
                return seen_hashes, representative
            except KeyError:
                pass
        representative = self._to_2dndarray(min(seen_hashes))
        return seen_hashes, representative

    def _monomial_from_atoms(self,
                             atoms: List[InternalAtomicMonomial]
                             ) -> CompoundMonomial:
        """Build an instance of `CompoundMonomial` from a list of instances
        of `InternalAtomicMonomial`.

        Parameters
        ----------
        atoms : List[InternalAtomicMonomial]
            List of instances of `InternalAtomicMonomial`.

        Returns
        -------
        CompoundMonomial
            A `CompoundMonomial` with atomic factors given by `atoms`.
        """
        list_of_atoms = []
        for factor in atoms:
            if factor.is_zero:
                list_of_atoms = [factor]
                break
            elif not factor.is_one:
                list_of_atoms.append(factor)
            else:
                pass
        atoms = tuple(sorted(list_of_atoms))
        conjugate = tuple(sorted(factor.dagger for factor in atoms))
        atoms = min(atoms, conjugate)
        del conjugate
        try:
            mon = self.monomial_from_atoms[atoms]
            return mon
        except KeyError:
            mon = CompoundMonomial(atoms)
            try:
                mon.idx = self.first_free_idx
                self.first_free_idx += 1
            except AttributeError:
                pass
            self.monomial_from_atoms[atoms]   = mon
            self.monomial_from_name[mon.name] = mon
            return mon

    def _sanitise_monomial(self, mon: Any) -> CompoundMonomial:
        """Return a ``CompoundMonomial`` built from ``mon``, where ``mon`` can
        be either the name of a moment as a string, a SymPy variable, a
        monomial encoded as a 2D array, or an integer in case the moment is the
        unit moment or the zero moment.


        Parameters
        ----------
        mon : Any
            The name of a moment as a string, a SymPy variable with the name of
            a valid moment, a 2D array encoding of a moment or an integer in
            case the moment is the unit moment or the zero moment.

        Returns
        -------
        CompoundMonomial
            Instance of ``CompoundMonomial`` built from ``mon``.

        Raises
        ------
        Exception
            If ``mon`` is the constant monomial, it can only be numbers 0 or 1
        Exception
            If the type of ``mon`` is not supported.
        """
        if isinstance(mon, CompoundMonomial):
            return mon
        elif isinstance(mon, (sp.core.symbol.Symbol,
                              sp.core.power.Pow,
                              sp.core.mul.Mul)):
            symbols = flatten_symbolic_powers(mon)
            if len(symbols) == 1:
                try:
                    return self.monomial_from_name[str(symbols[0])]
                except KeyError:
                    pass
            array = np.concatenate([self._interpret_atomic_string(str(op))
                                    for op in symbols])
            return self._sanitise_monomial(array)
        elif isinstance(mon, (tuple, list, np.ndarray)):
            array = np.asarray(mon, dtype=self.np_dtype)
            assert array.ndim == 2, \
                "The monomial representations must be 2d arrays."
            assert array.shape[-1] == self._nr_properties, \
                "The input does not conform to the operator specification."
            canon = self._to_canonical_memoized(array)
            return self.Monomial(canon)
        elif isinstance(mon, str):
            try:
                return self.monomial_from_name[mon]
            except KeyError:
                return self._sanitise_monomial(self._interpret_name(mon))
        elif isinstance(mon, Real):
            if np.isclose(float(mon), 1):
                return self.One
            elif np.isclose(float(mon), 0):
                return self.Zero
            else:
                raise Exception(f"Constant monomial {mon} can only be 0 or 1.")
        else:
            raise Exception(f"sanitise_monomial: {mon} is of type " +
                            f"{type(mon)} and is not supported.")

    def _to_inflation_repr(self,
                           mon: np.ndarray,
                           apply_only_commutations=False) -> np.ndarray:
        r"""Apply inflation symmetries to a monomial in order to bring it to
        its canonical form.

        Example: Assume the monomial is :math:`\langle D^{350}_{00}D^{450}_{00}
        D^{150}_{00}E^{401}_{00}F^{031}_{00}\rangle`. In array form, the
        information about inflation copies is:

        ::

            [[3 5 0],
             [4 5 0],
             [1 5 0],
             [4 0 1],
             [0 3 1]]

        For each column the function assigns to the first row index 1. Then,
        the next different one will be 2, and so on. Therefore, the
        representative of the monomial above is :math:`\langle D^{110}_{00}
        D^{210}_{00} D^{310}_{00} E^{201}_{00} F^{021}_{00} \rangle`.

        Parameters
        ----------
        mon : numpy.ndarray
            Input monomial that cannot be further factorised.
        apply_only_commutations : bool, optional
            If ``True``, skip checking if monomial is zero and if there are
            multiple same projectors that square to just one of them.

        Returns
        -------
        numpy.ndarray
            The canonical form of the input monomial under relabelling through
            the inflation symmetries.
        """
        key = self._from_2dndarray(mon)
        if len(mon) == 0 or np.array_equiv(mon, 0):
            self.canonsym_ndarray_from_hash[key] = mon
            return mon
        else:
            pass
        try:
            return self.canonsym_ndarray_from_hash[key]
        except KeyError:
            pass
        canonical_mon = self._to_canonical_memoized(mon,
                                                    apply_only_commutations)
        canonical_key = self._from_2dndarray(canonical_mon)
        try:
            repr_mon = self.canonsym_ndarray_from_hash[canonical_key]
            self.canonsym_ndarray_from_hash[key] = repr_mon
            return repr_mon
        except KeyError:
            pass
        repr_mon = reduce_inflation_indices(mon)
        repr_key = self._from_2dndarray(repr_mon)
        try:
            real_repr_mon = self.canonsym_ndarray_from_hash[repr_key]
            self.canonsym_ndarray_from_hash[key]           = real_repr_mon
            self.canonsym_ndarray_from_hash[canonical_key] = real_repr_mon
            return real_repr_mon
        except KeyError:
            pass
        other_keys, real_repr_mon = self._inflation_orbit_and_rep(repr_mon)
        other_keys.update({key, canonical_key, repr_key})
        for key in other_keys:
            self.canonsym_ndarray_from_hash[key] = real_repr_mon
        return real_repr_mon

    ###########################################################################
    # ROUTINES RELATED TO NAME PARSING                                        #
    ###########################################################################
    def _interpret_name(self,
                        monomial: Union[str, sp.core.symbol.Expr, int]
                        ) -> np.ndarray:
        """Build a 2D array encoding of a monomial which can be passed either
        as a string, as a SymPy expression or as an integer.

        Parameters
        ----------
        monomial : Union[str, sympy.core.symbol.Expr, int]
            Input moment.

        Returns
        -------
        numpy.ndarray
            2D array encoding of the input moment.
        """
        if isinstance(monomial, sp.core.symbol.Expr):
            factors = [str(factor)
                       for factor in flatten_symbolic_powers(monomial)]
        elif str(monomial) == '1':
            return self.identity_operator
        elif isinstance(monomial, tuple) or isinstance(monomial, list):
            factors = [str(factor) for factor in monomial]
        else:
            assert "^" not in monomial, "Cannot interpret exponents."
            factors = monomial.split("*")
        return np.vstack(tuple(self._interpret_atomic_string(factor_string)
                               for factor_string in factors))

    def _interpret_atomic_string(self, factor_string: str) -> np.ndarray:
        """Build a 2D array encoding of a moment that cannot be further
        factorised into products of other moments.

        Parameters
        ----------
        factor_string : str
            String representation of a moment in expected value notation, e.g.,
            ``"<A_1_1_1_2*B_2_1_3_4>"``.

        Returns
        -------
        numpy.ndarray
            2D array encoding of the input atomic moment.
        """
        assert ((factor_string[0] == "<" and factor_string[-1] == ">")
                or set(factor_string).isdisjoint(set("| "))), \
            ("Monomial names must be between < > signs, or in conditional " +
             "probability form.")
        if factor_string[0] == "<":
            operators = factor_string[1:-1].split(" ")
            return np.vstack(tuple(self._interpret_operator_string(op_string)
                                   for op_string in operators))
        else:
            return self._interpret_operator_string(factor_string)[np.newaxis]

    def _interpret_operator_string(self, op_string: str) -> np.ndarray:
        """Build a 1D array encoding of an operator passed as a string.

        Parameters
        ----------
        op_string : str
            String representation of an operator, e.g., ``"B_2_1_3_4"``.

        Returns
        -------
        numpy.ndarray
            2D array encoding of the operator.
        """
        components = op_string.split("_")
        assert len(components) == self._nr_properties, \
            f"There need to be {self._nr_properties} properties to match " + \
            "the scenario."
        components[0] = self.names_to_ints[components[0]]
        return np.array([int(s) for s in components], dtype=self.np_dtype)

    ###########################################################################
    # ROUTINES RELATED TO THE GENERATION OF THE MOMENT MATRIX                 #
    ###########################################################################
    def _build_cols_from_specs(self, col_specs: List[List[int]]) -> List:
        """Build the generating set for the moment matrix taking as input a
        block specified only the number of parties.

        For example, with ``col_specs=[[], [0], [2], [0, 2]]`` as input, we
        generate the generating set S={1, A_{inf}_xa, C_{inf'}_zc,
        A_{inf''}_x'a' * C{inf'''}_{z'c'}} where inf, inf', inf'' and inf'''
        represent all possible inflation copies indices compatible with the
        network structure, and x, a, z, c, x', a', z', c' are all possible
        input and output indices compatible with the cardinalities. As further
        examples, NPA level 2 for three parties is built from
        ``[[], [0], [1], [2], [0, 0], [0, 1], [0, 2], [1, 2], [2, 2]]``
        and "local level 1" for three parties is built from
        ``[[], [0], [1], [2], [0, 1], [0, 2], [1, 2], [0, 1, 2]]``.

        Parameters
        ----------
        col_specs : List[List[int]]
            The column specification as specified in the method description.

        Returns
        -------
        List[numpy.ndarray]
            The list of operators indexing the columns, in array form.
        """
        if self.verbose > 1:
            # Display col_specs in a readable way
            to_print = []
            for specs in col_specs:
                to_print.append("1" if specs == []
                                else "".join([self.names[p] for p in specs]))
            print("Column structure:", "+".join(to_print))

        columns      = []
        seen_columns = set()
        for block in col_specs:
            if len(block) == 0:
                columns.append(self.identity_operator)
                seen_columns.add(self._from_2dndarray(self.identity_operator))
            else:
                meas_ops = []
                for party in block:
                    meas_ops.append(flatten(self.measurements[party]))
                for monomial_factors in product(*meas_ops):
                    mon   = self._interpret_name(monomial_factors)
                    canon = self._to_canonical_memoized(mon)
                    if not np.array_equal(canon, 0):
                        # If the block is [0, 0], and we have the monomial
                        # A**2 which simplifies to A, then A could be included
                        # in the block [0]. We use the convention that [0, 0]
                        # represents all monomials of length 2 AFTER
                        # simplifications, so we omit monomials of length 1.
                        if canon.shape[0] == len(monomial_factors):
                            key = self._from_2dndarray(canon)
                            if key not in seen_columns:
                                seen_columns.add(key)
                                columns.append(canon)

        return columns

    def _build_momentmatrix(self) -> Tuple[np.ndarray, Dict]:
        """Wrapper method for building the moment matrix."""
        problem_arr, canonical_mon_as_bytes_to_idx = \
            calculate_momentmatrix(self.generating_monomials,
                                   self._notcomm,
                                   self._lexorder,
                                   commuting=self.commuting,
                                   verbose=self.verbose)
        idx_to_canonical_mon = {idx: self._to_2dndarray(mon_as_bytes)
                                for (mon_as_bytes, idx) in
                                canonical_mon_as_bytes_to_idx.items()}
        del canonical_mon_as_bytes_to_idx
        return problem_arr, idx_to_canonical_mon

    def _discover_normalization_eqns(self) -> List[Tuple[int, List[int]]]:
        """Given the generating monomials, infer implicit normalization
        equalities between columns of the moment matrix. Each normalization
        equality is a two element tuple; the first element is an integer
        indicating a particular column of the moment matrix, the second element
        is a list of integers indicating other columns of the moment matrix
        such that the sum of the latter columns is equal to the former column.

        Returns
        -------
        List[Tuple[int, List[int]]]
            A list of normalization equalities between columns of the moment
        matrix.
        """
        skip_party = [orig == current for orig, current
                      in zip(self.outcome_cardinalities,
                             self.InflationProblem.outcomes_per_party)]
        column_level_equalities = []
        for i, mon in enumerate(self.generating_monomials):
            eqs = expand_moment_normalisation(mon,
                                              self.outcome_cardinalities,
                                              skip_party)
            for eq in eqs:
                try:
                    eq_idxs = [self.genmon_hash_to_index[
                                                self._from_2dndarray(eq[0])]]
                    eq_idxs.append([self.genmon_hash_to_index[
                                    self._from_2dndarray(m)] for m in eq[1]])
                    column_level_equalities += [tuple(eq_idxs)]
                except KeyError:
                    break
        return column_level_equalities

    def _discover_inflation_symmetries(self) -> np.ndarray:
        """Calculates all the symmetries and applies them to the set of
        operators used to define the moment matrix. The new set of operators
        is a permutation of the old. The function outputs a list of all
        permutations.

        Returns
        -------
        numpy.ndarray[int]
            The list of all permutations of the generating columns implied by
            the inflation symmetries.
        """
        sources_with_copies = [source for source, inf_level
                               in enumerate(self.inflation_levels)
                               if inf_level > 1]
        if len(sources_with_copies):
            inflation_symmetries = []
            identity_perm        = np.arange(self.n_columns, dtype=int)
            for source in tqdm(sources_with_copies,
                               disable=not self.verbose,
                               desc="Calculating symmetries   ",
                               leave=False,
                               position=0):
                one_source_symmetries = [identity_perm]
                inf_level = self.inflation_levels[source]
                perms = format_permutations(list(
                    permutations(range(inf_level)))[1:])
                permutation_failed = False
                for permutation in perms:
                    try:
                        total_perm = np.empty(self.n_columns, dtype=int)
                        for i, mon in enumerate(self.generating_monomials):
                            new_mon = apply_source_perm(mon,
                                                        source,
                                                        permutation)
                            new_mon = self._to_canonical_memoized(new_mon,
                                                                  True)
                            total_perm[i] = self.genmon_hash_to_index[
                                                self._from_2dndarray(new_mon)]
                        one_source_symmetries.append(total_perm)
                    except KeyError:
                        permutation_failed = True
                inflation_symmetries.append(one_source_symmetries)
            if permutation_failed and (self.verbose > 0):
                warn("The generating set is not closed under source swaps."
                     + " Some symmetries will not be implemented.")
            inflation_symmetries = [reduce(np.take, perms) for perms in
                                    product(*inflation_symmetries)]
            return np.unique(inflation_symmetries[1:], axis=0)
        else:
            return np.empty((0, len(self.generating_monomials)), dtype=int)

    def _generate_parties(self) -> List[List[List[List[sp.Symbol]]]]:
        """Generates all the party operators in the quantum inflation.

        Returns
        -------
        List[List[List[List[sympy.Symbol]]]]
            The measurement operators as symbols. The array is indexed as
            measurements[p][c][i][o] for party p, inflation copies c, input i,
            and output o.
        """
        settings = self.setting_cardinalities
        outcomes = self.outcome_cardinalities

        assert len(settings) == len(outcomes), \
            "There\'s a different number of settings and outcomes"
        assert len(settings) == self.hypergraph.shape[1], \
            "The hypergraph does not have as many columns as parties"
        measurements = []
        parties = self.names
        n_states = self.hypergraph.shape[0]
        for pos, [party, ins, outs] in enumerate(zip(parties,
                                                     settings,
                                                     outcomes)):
            party_meas = []
            # Generate all possible copy indices for a party
            all_inflation_indices = product(
                *[list(range(self.inflation_levels[p_idx]))
                  for p_idx in np.flatnonzero(self.hypergraph[:, pos])])
            # Include zeros in the positions of states not feeding the party
            all_indices = []
            for inflation_indices in all_inflation_indices:
                indices = []
                i = 0
                for idx in range(n_states):
                    if self.hypergraph[idx, pos] == 0:
                        indices.append("0")
                    elif self.hypergraph[idx, pos] == 1:
                        # The +1 is just to begin at 1
                        indices.append(str(inflation_indices[i] + 1))
                        i += 1
                    else:
                        raise Exception("You don\'t have a proper hypergraph")
                all_indices.append(indices)
            # Generate measurements for every combination of indices.
            # The -1 in outs - 1 is because the use of Collins-Gisin notation
            # (see [arXiv:quant-ph/0306129]), whereby the last operator is
            # understood to be written as the identity minus the rest.
            for indices in all_indices:
                meas = generate_operators(
                    [outs - 1 for _ in range(ins)],
                    party + "_" + "_".join(indices)
                )
                party_meas.append(meas)
            measurements.append(party_meas)
        return measurements

    ###########################################################################
    # HELPER FUNCTIONS FOR ENSURING CONSISTENCY                               #
    ###########################################################################
    def _cleanup_after_set_values(self) -> None:
        """Helper function to reset or make consistent class attributes after
        setting values."""
<<<<<<< HEAD
        self._update_lowerbounds()
=======
        if self.supports_problem:
            # Add lower bounds to monomials inside the support
            nonzero_known_monomials = [mon for
                                       mon, value in self.known_moments.items()
                                       if not np.isclose(value, 0)]
            for mon in nonzero_known_monomials:
                self.moment_lowerbounds[mon] = 1.
                del self.known_moments[mon]
            self.semiknown_moments = dict()

        self._update_bounds("lo")
        self._update_bounds("up")
        self._update_objective()
>>>>>>> c0f755f0
        num_nontrivial_known = len(self.known_moments)
        if self.momentmatrix_has_a_zero:
            num_nontrivial_known -= 1
        if self.momentmatrix_has_a_one:
            num_nontrivial_known -= 1
        if self.verbose > 1 and num_nontrivial_known > 0:
            print("Number of variables with fixed numeric value:",
                  len(self.known_moments))
        num_semiknown = len(self.semiknown_moments)
        if self.verbose > 1 and num_semiknown > 0:
            print(f"Number of semiknown variables: {num_semiknown}")

    def _reset_lowerbounds(self) -> None:
        """Reset the list of lower bounds."""
        self._reset_solution()
        self.moment_lowerbounds = {m: 0. for m in self.physical_monomials}
        self._update_bounds("lo")

<<<<<<< HEAD
=======
    def _reset_upperbounds(self) -> None:
        """Reset the list of upper bounds."""
        self._reset_solution()
        self.moment_upperbounds = dict()

    def _reset_objective(self) -> None:
        """Reset the objective function."""
        self._reset_solution()
        self.objective = {self.One: 0.}
        self._processed_objective = self.objective
        self.maximize = True  # Direction of the optimization

>>>>>>> c0f755f0
    def _reset_values(self) -> None:
        """Reset the known values."""
        self._reset_solution()
        self.known_moments     = dict()
        self.semiknown_moments = dict()
        if self.momentmatrix_has_a_zero:
            self.known_moments[self.Zero] = 0.
        self.known_moments[self.One] = 1.
        collect()

<<<<<<< HEAD
    def _update_lowerbounds(self) -> None:
        """Helper function to check that lowerbounds are consistent with the
        specified known values, and to keep only the lowest lowerbounds
        in case of redundancy.
        """
        for mon, lb in self.moment_lowerbounds.items():
            self._processed_moment_lowerbounds[mon] = \
                max(self._processed_moment_lowerbounds.get(mon, -np.infty), lb)
        for mon, value in self.known_moments.items():
            if isinstance(value, Real):
                try:
                    lb = self._processed_moment_lowerbounds[mon]
                    assert lb <= value, (f"Value {value} assigned for " +
                                         f"monomial {mon} contradicts the " +
                                         f"assigned lower bound of {lb}.")
                    del self._processed_moment_lowerbounds[mon]
                except KeyError:
                    pass
        self.moment_lowerbounds = self._processed_moment_lowerbounds
=======
    def _update_objective(self) -> None:
        """Process the objective with the information from known_moments
        and semiknown_moments.
        """
        self._processed_objective = self.objective.copy()
        knowns_to_process = set(self.known_moments.keys()
                                ).intersection(
                                    self._processed_objective.keys())
        knowns_to_process.discard(self.One)
        for m in knowns_to_process:
            value = self.known_moments[m]
            self._processed_objective[self.One] += \
                self._processed_objective[m] * value
            del self._processed_objective[m]
        semiknowns_to_process = set(self.semiknown_moments.keys()
                                    ).intersection(
                                        self._processed_objective.keys())
        for mon in semiknowns_to_process:
            coeff = self._processed_objective[mon]
            for (subs_coeff, subs) in self.semiknown_moments[mon]:
                self._processed_objective[subs] = \
                    self._processed_objective.get(subs, 0) + coeff * subs_coeff
                del self._processed_objective[mon]
        collect()

    def _update_bounds(self, typ: str) -> None:
        """Helper function to check that bounds are consistent with the
        specified known values.

        Parameters
        ----------
        typ : str
            Specification of upper (`"up"`) or lower (`"lo"`) bounds.
        """
        if typ == "up":
            bounds = self.moment_upperbounds
            dir = "upp"
        elif typ == "lo":
            bounds = self.moment_lowerbounds
            dir = "low"
        else:
            raise Exception(f"The bound type was {typ}, but it must be " +
                            "either \"up\" or \"lo\".")
        for mon, value in self.known_moments.items():
            if isinstance(value, Real):
                try:
                    b = bounds[mon]
                    condition = (b >= value) if typ == "up" else (b <= value)
                    assert condition, (f"Value {value} assigned for " +
                                       f"monomial {mon} contradicts the " +
                                       f"assigned {dir}er bound of {b}.")
                    del bounds[mon]
                except KeyError:
                    pass
>>>>>>> c0f755f0

    ###########################################################################
    # OTHER ROUTINES                                                          #
    ###########################################################################
    def _atomic_knowable_q(self, atomic_monarray: np.ndarray) -> bool:
        """Return ``True`` if the input monomial, encoded as a 2D array,
        can be associated to a knowable value in the scenario, and ``False``
        otherwise.

        Parameters
        ----------
        atomic_monarray : numpy.ndarray
            Monomial encoded as a 2D array.

        Returns
        -------
        bool
            Whether the monomial could be assigned a numerical value.
        """
        if not is_knowable(atomic_monarray):
            return False
        elif self.network_scenario:
            return True
        else:
            return self._is_knowable_q_non_networks(np.take(atomic_monarray,
                                                            [0, -2, -1],
                                                    axis=1))

    def _from_2dndarray(self, array2d: np.ndarray) -> bytes:
        """Obtains the bytes representation of an array. The library uses this
        representation as hashes for the corresponding monomials.

        Parameters
        ----------
        array2d : numpy.ndarray
            Monomial encoded as a 2D array.
        """
        return np.asarray(array2d, dtype=self.np_dtype).tobytes()

    def _prepare_solver_arguments(self) -> dict:
        """Prepare arguments to pass to the solver.

        The solver takes as input the following arguments, which are all
        dicts with keys as scalar SDP variables:
            * "mask_matrices": dict with values the binary matrices with the
            positions of the keys in the moment matrix.
            * "objective": dict with values the coefficient of the key
            variable in the objective function.
            * "known_vars": scalar variables that are fixed to be constant.
            * "semiknown_vars": if applicable, linear proportionality
            constraints between variables in the SDP.
            * "equalities": list of dicts where each dict gives the
            coefficients of the keys in a linear equality constraint.
            * "inequalities": list of dicts where each dict gives the
            coefficients of the keys in a linear inequality constraint.

        Returns
        -------
        dict
            A tuple with the arguments to be passed to the solver.

        Raises
        ------
        Exception
            If the SDP relaxation has not been calculated yet.
        """
        if not self._relaxation_has_been_generated:
            raise Exception("Relaxation is not generated yet. " +
                            "Call \"InflationSDP.get_relaxation()\" first")

        assert set(self.known_moments.keys()).issubset(self.monomials),\
            ("Error: Tried to assign known values outside of moment matrix: " +
             str(set(self.known_moments.keys()
                     ).difference(self.monomials)))
        if len(self.maskmatrices) == 0:
            self._construct_mask_matrices()
        solverargs = {"mask_matrices": {mon.name: mask_matrix
                                        for mon, mask_matrix
                                        in self.maskmatrices.items()},
                      "objective": {'1': 0.},
                      "known_vars": {mon.name: val for mon, val
                                     in self.known_moments.items()},
                      "semiknown_vars": {mon.name: (coeff, subs.name)
                                         for mon, (coeff, subs)
                                         in self.semiknown_moments.items()},
                      "equalities": [{mon.name: coeff
                                      for mon, coeff in eq.items()}
                                     for eq in self.moment_equalities],
                      "inequalities": [{mon.name: coeff
                                        for mon, coeff in ineq.items()}
                                       for ineq in self.moment_inequalities]
                      }
        # Add the constant 1 in case of unnormalized problems removed it
        solverargs["known_vars"][self.constant_term_name] = 1.
        for mon, bnd in self.moment_lowerbounds.items():
            lb = {mon.name: 1}
            if not np.isclose(bnd, 0):
                lb[self.constant_term_name] = -bnd
            solverargs["inequalities"].append(lb)
<<<<<<< HEAD
=======
        for mon, bnd in self.moment_upperbounds.items():
            ub = {mon.name: -1}
            if not np.isclose(bnd, 0):
                ub[self.constant_term_name] = bnd
            solverargs["inequalities"].append(ub)
>>>>>>> c0f755f0
        solverargs["mask_matrices"][self.constant_term_name] = lil_matrix(
            (self.n_columns, self.n_columns))
        return solverargs

    def _reset_solution(self) -> None:
        """Resets class attributes storing the solution to the SDP
        relaxation."""
        for attribute in {"primal_objective",
                          "objective_value",
                          "solution_object"}:
            try:
                delattr(self, attribute)
            except AttributeError:
                pass
        self.status = "Not yet solved"

<<<<<<< HEAD
    def _set_lowerbounds(self, lowerbounds: Union[dict, None]) -> None:
        """Set lower bounds for variables in the SDP relaxation.

        Parameters
        ----------
        lowerbounds : Union[dict, None]
            Dictionary with keys as moments and values as upper bounds. The
            keys can be either strings, instances of `CompoundMonomial` or
            moments encoded as 2D arrays.
        """
        self._reset_lowerbounds()
        if lowerbounds is None:
            return
        sanitized_lowerbounds = dict()
        for mon, lowerbound in lowerbounds.items():
            mon = self._sanitise_monomial(mon)
            if mon not in sanitized_lowerbounds.keys():
                sanitized_lowerbounds[mon] = lowerbound
            else:
                old_bound = sanitized_lowerbounds[mon]
                assert np.isclose(old_bound, lowerbound), \
                    (f"Contradiction: Cannot set the same monomial {mon} to " +
                     "have different lower bounds.")
        self._processed_moment_lowerbounds = sanitized_lowerbounds
        self._update_lowerbounds()

=======
>>>>>>> c0f755f0
    def _to_2dndarray(self, bytestream: bytes) -> np.ndarray:
        """Create a monomial array from its corresponding stream of bytes.

        Parameters
        ----------
        bytestream : bytes
            The stream of bytes encoding the monomial.

        Returns
        -------
        numpy.ndarray
            The corresponding monomial in array form.
        """
        array = np.frombuffer(bytestream, dtype=self.np_dtype)
        return array.reshape((-1, self._nr_properties))

    def _to_canonical_memoized(self,
                               array2d: np.ndarray,
                               apply_only_commutations=False) -> np.ndarray:
        """Cached function to convert a monomial to its canonical form.

        It checks whether the input monomial's canonical form has already been
        calculated and stored in the ``InflationSDP.canon_ndarray_from_hash``.
        If not, it calculates it.

        Parameters
        ----------
        array2d : numpy.ndarray
            Moment encoded as a 2D array.
        apply_only_commutations : bool, optional
            If ``True``, skip the removal of projector squares and the test to
            see if the monomial is equal to zero, by default ``False``.

        Returns
        -------
        numpy.ndarray
            Moment in canonical form.
        """
        key = self._from_2dndarray(array2d)
        try:
            return self.canon_ndarray_from_hash[key]
        except KeyError:
            if len(array2d) == 0 or np.array_equiv(array2d, 0):
                self.canon_ndarray_from_hash[key] = array2d
                return array2d
            else:
                new_array2d = to_canonical(array2d, self._notcomm,
                                           self._lexorder,
                                           self.commuting,
                                           apply_only_commutations)
                new_key = self._from_2dndarray(new_array2d)
                self.canon_ndarray_from_hash[key]     = new_array2d
                self.canon_ndarray_from_hash[new_key] = new_array2d
                return new_array2d


class InflationSDP(BaseSDP):
    """
    Class for generating and solving an SDP relaxation for quantum inflation,
    testing (or optimizing over) probability distributions.
    """
    def __init__(self, inflationproblem, commuting=False, verbose=0):
        super(InflationSDP, self).__init__(inflationproblem, commuting, verbose)

    def generate_relaxation(self, column_specification):
        self._set_lowerbounds(None)
        self._set_upperbounds(None)
        self.set_objective(None)
        super(InflationSDP, self).generate_relaxation(column_specification)

    def set_bounds(self,
                   bounds: Union[dict, None],
                   bound_type: str = "up") -> None:
        r"""Set numerical lower or upper bounds on the moments generated in the
        SDP relaxation. The bounds are at the level of the SDP variables,
        and do not take into consideration non-convex constraints. E.g., two
        individual lower bounds, :math:`p_A(0|0) \geq 0.1` and
        :math:`p_B(0|0) \geq 0.1` do not directly impose the constraint
        :math:`p_A(0|0)*p_B(0|0) \geq 0.01`, which should be set manually if
        needed.

        Parameters
        ----------
        bounds : Union[dict, None]
            A dictionary with keys as monomials and values being the bounds.
            The keys can be either CompoundMonomial objects, or names (`str`)
            of Monomial objects.
        bound_type : str, optional
            Specifies whether we are setting upper (``"up"``) or lower
            (``"lo"``) bounds, by default "up".

        Examples
        --------
        >>> set_bounds({"pAB(00|00)": 0.2}, "lo")
        """
        assert bound_type in ["up", "lo"], \
            "The 'bound_type' argument should be either 'up' or 'lo'"
        if bound_type == "up":
            self._set_upperbounds(bounds)
        else:
            self._set_lowerbounds(bounds)

    def set_objective(self,
                      objective: Union[sp.core.expr.Expr,
                                       dict,
                                       None],
                      direction: str = "max") -> None:
        """Set or change the objective function of the polynomial optimization
        problem.

        Parameters
        ----------
        objective : Union[sp.core.expr.Expr, dict, None]
            The objective function, either as a combination of sympy symbols,
            as a dictionary with keys the monomials or their names, and as
            values the corresponding coefficients, or ``None`` for clearing
            a previous objective.
        direction : str, optional
            Direction of the optimization (``"max"``/``"min"``). By default
            ``"max"``.
        """
        assert direction in ["max", "min"], ("The 'direction' argument should "
                                             + " be either 'max' or 'min'")

        self._reset_objective()
        if direction == "max":
            self.maximize = True
        else:
            self.maximize = False
        if objective is None:
            return
        elif isinstance(objective, sp.core.expr.Expr):
            if objective.free_symbols:
                objective_raw = sp.expand(objective).as_coefficients_dict()
                objective_raw = {k: float(v)
                                 for k, v in objective_raw.items()}
            else:
                objective_raw = {self.One: float(objective)}
            return self.set_objective(objective_raw, direction)
        else:
            if self.use_lpi_constraints and self.verbose > 0:
                warn("You have the flag `use_lpi_constraints` set to True. Be "
                     + "aware that imposing linearized polynomial constraints "
                     + "will constrain the optimization to distributions with "
                     + "fixed marginals.")
            sign = (1 if self.maximize else -1)
            objective_dict = {self.One: 0}
            for mon, coeff in objective.items():
                if not np.isclose(coeff, 0):
                    mon = self._sanitise_monomial(mon)
                    objective_dict[mon] = \
                        objective_dict.get(mon, 0) + (sign * coeff)
            self.objective = objective_dict
            surprising_objective_terms = {mon for mon in self.objective.keys()
                                          if mon not in self.monomials}
            assert len(surprising_objective_terms) == 0, \
                ("When interpreting the objective we have encountered at " +
                 "least one monomial that does not appear in the original " +
                 f"moment matrix:\n\t{surprising_objective_terms}")
            self._update_objective()

    def set_values(self,
                   values,
                   use_lpi_constraints=False,
                   only_specified_values=False):
        if (len(self.objective) > 1) and use_lpi_constraints:
            warn("You have an objective function set. Be aware that imposing "
                 + "linearized polynomial constraints will constrain the "
                 + "optimization to distributions with fixed marginals.")

        super(InflationSDP, self).set_values(values,
                                             use_lpi_constraints,
                                             only_specified_values)

    ###########################################################################
    # PUBLIC ROUTINES RELATED TO THE PROCESSING OF CERTIFICATES               #
    ###########################################################################
    def certificate_as_probs(self,
                             clean: bool = True,
                             chop_tol: float = 1e-10,
                             round_decimals: int = 3) -> sp.core.add.Add:
        """Give certificate as symbolic sum of probabilities. The certificate
        of incompatibility is ``cert < 0``.

        Parameters
        ----------
        clean : bool, optional
            If ``True``, eliminate all coefficients that are smaller than
            ``chop_tol``, normalise and round to the number of decimals
            specified by ``round_decimals``. By default ``True``.
        chop_tol : float, optional
            Coefficients in the dual certificate smaller in absolute value are
            set to zero. By default ``1e-10``.
        round_decimals : int, optional
            Coefficients that are not set to zero are rounded to the number of
            decimals specified. By default ``3``.

        Returns
        -------
        sympy.core.add.Add
            The expression of the certificate in terms or probabilities and
            marginals. The certificate of incompatibility is ``cert < 0``.
        """
        try:
            dual = self.solution_object["dual_certificate"]
        except AttributeError:
            raise Exception("For extracting a certificate you need to solve " +
                            "a problem. Call \"InflationSDP.solve()\" first.")
        if len(self.semiknown_moments) > 0:
            warn("Beware that, because the problem contains linearized " +
                 "polynomial constraints, the certificate is not guaranteed " +
                 "to apply to other distributions.")
        if clean and not np.allclose(list(dual.values()), 0.):
            dual = clean_coefficients(dual, chop_tol, round_decimals)

        polynomial = sp.S.Zero
        for mon_name, coeff in dual.items():
            if clean and np.isclose(int(coeff), round(coeff, round_decimals)):
                coeff = int(coeff)
            polynomial += coeff * self.names_to_symbols[mon_name]
        return polynomial

    def certificate_as_string(self,
                              clean: bool = True,
                              chop_tol: float = 1e-10,
                              round_decimals: int = 3) -> str:
        """Give the certificate as a string with the notation of the operators
        in the moment matrix. The expression is in the form such that
        satisfaction implies incompatibility.

        Parameters
        ----------
        clean : bool, optional
            If ``True``, eliminate all coefficients that are smaller than
            ``chop_tol``, normalise and round to the number of decimals
            specified by ``round_decimals``. By default ``True``.
        chop_tol : float, optional
            Coefficients in the dual certificate smaller in absolute value are
            set to zero. By default ``1e-10``.
        round_decimals : int, optional
            Coefficients that are not set to zero are rounded to the number of
            decimals specified. By default ``3``.

        Returns
        -------
        str
            The certificate in terms of symbols representing the monomials in
            the moment matrix. The certificate of incompatibility is
            ``cert < 0``.
        """
        try:
            dual = self.solution_object["dual_certificate"]
        except AttributeError:
            raise Exception("For extracting a certificate you need to solve " +
                            "a problem. Call \"InflationSDP.solve()\" first.")
        if len(self.semiknown_moments) > 0:
            if self.verbose > 0:
                warn("Beware that, because the problem contains linearized " +
                     "polynomial constraints, the certificate is not " +
                     "guaranteed to apply to other distributions.")

        if clean and not np.allclose(list(dual.values()), 0.):
            dual = clean_coefficients(dual, chop_tol, round_decimals)

        rest_of_dual = dual.copy()
        constant_value = rest_of_dual.pop(self.constant_term_name, 0)
        constant_value += rest_of_dual.pop(self.One.name, 0)
        if constant_value:
            if clean:
                cert = "{0:.{prec}f}".format(constant_value,
                                             prec=round_decimals)
            else:
                cert = str(constant_value)
        else:
            cert = ""
        for mon_name, coeff in rest_of_dual.items():
            if mon_name != "0":
                cert += "+" if coeff >= 0 else "-"
                if np.isclose(abs(coeff), 1):
                    cert += mon_name
                else:
                    if clean:
                        cert += "{0:.{prec}f}*{1}".format(abs(coeff),
                                                          mon_name,
                                                          prec=round_decimals)
                    else:
                        cert += f"{abs(coeff)}*{mon_name}"
        cert += " < 0"
        return cert[1:] if cert[0] == "+" else cert

    ###########################################################################
    # HELPER FUNCTIONS FOR ENSURING CONSISTENCY                               #
    ###########################################################################
    def _cleanup_after_set_values(self) -> None:
        self._update_upperbounds()
        self._update_objective()
        super(InflationSDP, self)._cleanup_after_set_values()

    def _reset_bounds(self) -> None:
        """Reset the lists of bounds."""
        self._reset_lowerbounds()
        self._reset_upperbounds()
        collect()

    def _reset_upperbounds(self) -> None:
        """Reset the list of upper bounds."""
        self._reset_solution()
        self._processed_moment_upperbounds = dict()

    def _reset_objective(self) -> None:
        """Reset the objective function."""
        self._reset_solution()
        self.objective = {self.One: 0.}
        self._processed_objective = self.objective
        self.maximize = True  # Direction of the optimization

    def _update_objective(self) -> None:
        """Process the objective with the information from known_moments
        and semiknown_moments.
        """
        self._processed_objective = self.objective.copy()
        knowns_to_process = set(self.known_moments.keys()
                                ).intersection(
                                    self._processed_objective.keys())
        knowns_to_process.discard(self.One)
        for m in knowns_to_process:
            value = self.known_moments[m]
            self._processed_objective[self.One] += \
                self._processed_objective[m] * value
            del self._processed_objective[m]
        semiknowns_to_process = set(self.semiknown_moments.keys()
                                    ).intersection(
                                        self._processed_objective.keys())
        for mon in semiknowns_to_process:
            coeff = self._processed_objective[mon]
            for (subs_coeff, subs) in self.semiknown_moments[mon]:
                self._processed_objective[subs] = \
                    self._processed_objective.get(subs, 0) + coeff * subs_coeff
                del self._processed_objective[mon]
        collect()

    def _update_upperbounds(self) -> None:
        """Helper function to check that upperbounds are consistent with the
        specified known values.
        """
        for mon, value in self.known_moments.items():
            if isinstance(value, Real):
                try:
                    ub = self._processed_moment_upperbounds[mon]
                    assert ub >= value, (f"Value {value} assigned for " +
                                         f"monomial {mon} contradicts the " +
                                         f"assigned upper bound of {ub}.")
                    del self._processed_moment_upperbounds[mon]
                except KeyError:
                    pass
        self.moment_upperbounds = self._processed_moment_upperbounds

    def _prepare_solver_arguments(self):
        solverargs = super(InflationSDP, self)._prepare_solver_arguments()

        solverargs["objective"] = {mon.name: coeff for mon, coeff
                                   in self._processed_objective.items()}
        for mon, bnd in self._processed_moment_upperbounds.items():
            ub = {mon.name: -1}
            if not np.isclose(bnd, 0):
                ub[self.constant_term_name] = bnd
            solverargs["inequalities"].append(ub)
        return solverargs

    def _set_upperbounds(self, upperbounds: Union[dict, None]) -> None:
        """Set upper bounds for variables in the SDP relaxation.

        Parameters
        ----------
        upperbounds : Union[dict, None]
            Dictionary with keys as moments and values as upper bounds. The
            keys can be either strings, instances of `CompoundMonomial` or
            moments encoded as 2D arrays.
        """
        self._reset_upperbounds()
        if upperbounds is None:
            return
        sanitized_upperbounds = dict()
        for mon, upperbound in upperbounds.items():
            mon = self._sanitise_monomial(mon)
            if mon not in sanitized_upperbounds.keys():
                sanitized_upperbounds[mon] = upperbound
            else:
                old_bound = sanitized_upperbounds[mon]
                assert np.isclose(old_bound,
                                  upperbound), \
                    (f"Contradiction: Cannot set the same monomial {mon} to " +
                     "have different upper bounds.")
        self._processed_moment_upperbounds = sanitized_upperbounds
        self._update_upperbounds()


class SupportsSDP(BaseSDP):
    """
    Class for generating and solving an SDP relaxation for quantum inflation,
    testing for the support of a distribution.
    """
    def __init__(self, inflationproblem, commuting=False, verbose=0):
        super(SupportsSDP, self).__init__(inflationproblem, commuting, verbose)
        # Support problems do not use Collins-Gisin notation
        self.outcome_cardinalities = \
            self.InflationProblem.outcomes_per_party.copy() + 1

    def _generate_parties(self):
        # Support problems do not use Collins-Gisin notation
        self.outcome_cardinalities = \
            self.InflationProblem.outcomes_per_party.copy() + 1
        measurements = super(SupportsSDP, self)._generate_parties()
        return measurements

    def _cleanup_after_set_values(self):
        # Add lower bounds to monomials inside the support
        nonzero_known_monomials = [mon for
                                   mon, value in self.known_moments.items()
                                   if not np.isclose(value, 0)]
        for mon in nonzero_known_monomials:
            self._processed_moment_lowerbounds[mon] = 1.
            del self.known_moments[mon]
        self.semiknown_moments = dict()
        super(SupportsSDP, self)._cleanup_after_set_values()<|MERGE_RESOLUTION|>--- conflicted
+++ resolved
@@ -374,68 +374,12 @@
         self.moment_inequalities = []
         self.moment_upperbounds  = dict()
         self.moment_lowerbounds  = {m: 0. for m in self.physical_monomials}
-<<<<<<< HEAD
         self._set_lowerbounds(self.moment_lowerbounds)
-=======
-
-        self.set_objective(None)
->>>>>>> c0f755f0
         self.set_values(None)
 
         self.maskmatrices = dict()
         self._relaxation_has_been_generated = True
 
-<<<<<<< HEAD
-=======
-    def set_bounds(self,
-                   bounds: Union[dict, None],
-                   bound_type: str = "up") -> None:
-        r"""Set numerical lower or upper bounds on the moments generated in the
-        SDP relaxation. The bounds are at the level of the SDP variables,
-        and do not take into consideration non-convex constraints. E.g., two
-        individual lower bounds, :math:`p_A(0|0) \geq 0.1` and
-        :math:`p_B(0|0) \geq 0.1` do not directly impose the constraint
-        :math:`p_A(0|0)*p_B(0|0) \geq 0.01`, which should be set manually if
-        needed.
-
-        Parameters
-        ----------
-        bounds : Union[dict, None]
-            A dictionary with keys as monomials and values being the bounds.
-            The keys can be either CompoundMonomial objects, or names (`str`)
-            of Monomial objects.
-        bound_type : str, optional
-            Specifies whether we are setting upper (``"up"``) or lower
-            (``"lo"``) bounds, by default "up".
-
-        Examples
-        --------
-        >>> set_bounds({"pAB(00|00)": 0.2}, "lo")
-        """
-        assert bound_type in ["up", "lo"], \
-            "The 'bound_type' argument should be either 'up' or 'lo'"
-        if bounds is None:
-            return
-        # Sanitize list of bounds
-        sanitized_bounds = dict()
-        for mon, bound in bounds.items():
-            mon = self._sanitise_monomial(mon)
-            if mon not in sanitized_bounds.keys():
-                sanitized_bounds[mon] = bound
-            else:
-                old_bound = sanitized_bounds[mon]
-                assert np.isclose(old_bound, bound), \
-                    (f"Contradiction: Cannot set the same monomial {mon} to " +
-                     "have different upper bounds.")
-        if bound_type == "up":
-            self._reset_upperbounds()
-            self.moment_upperbounds = sanitized_bounds
-        else:
-            self._reset_lowerbounds()
-            self.moment_lowerbounds.update(sanitized_bounds)
-        self._update_bounds(bound_type)
-
->>>>>>> c0f755f0
     def set_distribution(self,
                          prob_array: Union[np.ndarray, None],
                          use_lpi_constraints=False,
@@ -819,7 +763,6 @@
             ``"upperbounds"``, ``"objective"``, ``"values"``, and ``"all"``.
         """
         if type(which) == str:
-<<<<<<< HEAD
             try:
                 if which == "all":
                     self.reset(["bounds", "objective", "values"])
@@ -838,24 +781,6 @@
                                     "InflationSDP.")
             except BaseException:
                 pass
-=======
-            if which == "all":
-                self.reset(["values", "bounds", "objective"])
-            elif which == "bounds":
-                self._reset_lowerbounds()
-                self._reset_upperbounds()
-            elif which == "lowerbounds":
-                self._reset_lowerbounds()
-            elif which == "upperbounds":
-                self._reset_upperbounds()
-            elif which == "objective":
-                self._reset_objective()
-            elif which == "values":
-                self._reset_values()
-            else:
-                raise Exception(f"The attribute {which} is not part of " +
-                                "InflationSDP.")
->>>>>>> c0f755f0
         else:
             for attr in which:
                 self.reset(attr)
@@ -1535,23 +1460,7 @@
     def _cleanup_after_set_values(self) -> None:
         """Helper function to reset or make consistent class attributes after
         setting values."""
-<<<<<<< HEAD
         self._update_lowerbounds()
-=======
-        if self.supports_problem:
-            # Add lower bounds to monomials inside the support
-            nonzero_known_monomials = [mon for
-                                       mon, value in self.known_moments.items()
-                                       if not np.isclose(value, 0)]
-            for mon in nonzero_known_monomials:
-                self.moment_lowerbounds[mon] = 1.
-                del self.known_moments[mon]
-            self.semiknown_moments = dict()
-
-        self._update_bounds("lo")
-        self._update_bounds("up")
-        self._update_objective()
->>>>>>> c0f755f0
         num_nontrivial_known = len(self.known_moments)
         if self.momentmatrix_has_a_zero:
             num_nontrivial_known -= 1
@@ -1570,21 +1479,6 @@
         self.moment_lowerbounds = {m: 0. for m in self.physical_monomials}
         self._update_bounds("lo")
 
-<<<<<<< HEAD
-=======
-    def _reset_upperbounds(self) -> None:
-        """Reset the list of upper bounds."""
-        self._reset_solution()
-        self.moment_upperbounds = dict()
-
-    def _reset_objective(self) -> None:
-        """Reset the objective function."""
-        self._reset_solution()
-        self.objective = {self.One: 0.}
-        self._processed_objective = self.objective
-        self.maximize = True  # Direction of the optimization
-
->>>>>>> c0f755f0
     def _reset_values(self) -> None:
         """Reset the known values."""
         self._reset_solution()
@@ -1595,7 +1489,6 @@
         self.known_moments[self.One] = 1.
         collect()
 
-<<<<<<< HEAD
     def _update_lowerbounds(self) -> None:
         """Helper function to check that lowerbounds are consistent with the
         specified known values, and to keep only the lowest lowerbounds
@@ -1615,62 +1508,6 @@
                 except KeyError:
                     pass
         self.moment_lowerbounds = self._processed_moment_lowerbounds
-=======
-    def _update_objective(self) -> None:
-        """Process the objective with the information from known_moments
-        and semiknown_moments.
-        """
-        self._processed_objective = self.objective.copy()
-        knowns_to_process = set(self.known_moments.keys()
-                                ).intersection(
-                                    self._processed_objective.keys())
-        knowns_to_process.discard(self.One)
-        for m in knowns_to_process:
-            value = self.known_moments[m]
-            self._processed_objective[self.One] += \
-                self._processed_objective[m] * value
-            del self._processed_objective[m]
-        semiknowns_to_process = set(self.semiknown_moments.keys()
-                                    ).intersection(
-                                        self._processed_objective.keys())
-        for mon in semiknowns_to_process:
-            coeff = self._processed_objective[mon]
-            for (subs_coeff, subs) in self.semiknown_moments[mon]:
-                self._processed_objective[subs] = \
-                    self._processed_objective.get(subs, 0) + coeff * subs_coeff
-                del self._processed_objective[mon]
-        collect()
-
-    def _update_bounds(self, typ: str) -> None:
-        """Helper function to check that bounds are consistent with the
-        specified known values.
-
-        Parameters
-        ----------
-        typ : str
-            Specification of upper (`"up"`) or lower (`"lo"`) bounds.
-        """
-        if typ == "up":
-            bounds = self.moment_upperbounds
-            dir = "upp"
-        elif typ == "lo":
-            bounds = self.moment_lowerbounds
-            dir = "low"
-        else:
-            raise Exception(f"The bound type was {typ}, but it must be " +
-                            "either \"up\" or \"lo\".")
-        for mon, value in self.known_moments.items():
-            if isinstance(value, Real):
-                try:
-                    b = bounds[mon]
-                    condition = (b >= value) if typ == "up" else (b <= value)
-                    assert condition, (f"Value {value} assigned for " +
-                                       f"monomial {mon} contradicts the " +
-                                       f"assigned {dir}er bound of {b}.")
-                    del bounds[mon]
-                except KeyError:
-                    pass
->>>>>>> c0f755f0
 
     ###########################################################################
     # OTHER ROUTINES                                                          #
@@ -1770,14 +1607,6 @@
             if not np.isclose(bnd, 0):
                 lb[self.constant_term_name] = -bnd
             solverargs["inequalities"].append(lb)
-<<<<<<< HEAD
-=======
-        for mon, bnd in self.moment_upperbounds.items():
-            ub = {mon.name: -1}
-            if not np.isclose(bnd, 0):
-                ub[self.constant_term_name] = bnd
-            solverargs["inequalities"].append(ub)
->>>>>>> c0f755f0
         solverargs["mask_matrices"][self.constant_term_name] = lil_matrix(
             (self.n_columns, self.n_columns))
         return solverargs
@@ -1794,7 +1623,6 @@
                 pass
         self.status = "Not yet solved"
 
-<<<<<<< HEAD
     def _set_lowerbounds(self, lowerbounds: Union[dict, None]) -> None:
         """Set lower bounds for variables in the SDP relaxation.
 
@@ -1821,8 +1649,6 @@
         self._processed_moment_lowerbounds = sanitized_lowerbounds
         self._update_lowerbounds()
 
-=======
->>>>>>> c0f755f0
     def _to_2dndarray(self, bytestream: bytes) -> np.ndarray:
         """Create a monomial array from its corresponding stream of bytes.
 
